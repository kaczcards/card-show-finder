--- conflicted
+++ resolved
@@ -1,44 +1,3 @@
-<<<<<<< HEAD
-import { createClient } from "https://esm.sh/@supabase/supabase-js@2";
-
-/**
- * reset-broadcast-quotas - Scheduled Edge Function
- * 
- * This function runs daily to reset broadcast message quotas for organizers
- * of shows that have just ended. It:
-=======
-import { serve } from "https://deno.land/std@0.168.0/http/server.ts";
-import { createClient } from "https://esm.sh/@supabase/supabase-js@2.38.4";
-
-// Interfaces for type safety
-interface Profile {
-  id: string;
-  role: string;
-  /* new quota columns */
-  pre_show_broadcasts_remaining: number;
-  post_show_broadcasts_remaining: number;
-}
-
-interface ResetLogEntry {
-  id?: string;
-  executed_at: string;
-  profiles_updated: number;
-  status: 'success' | 'partial_success' | 'failure';
-  error_message?: string;
-}
-
-/**
- * This function resets the broadcast_message_count to 0 for all SHOW_ORGANIZER profiles
- * and sets their new per-show quotas:
- *   • pre_show_broadcasts_remaining → 2
- *   • post_show_broadcasts_remaining → 1
- *
- * Optional query param:
- *   ?show_id=<uuid>  (or showId) → Only reset the organizer of that show.
- *
- * It can be invoked by a scheduled Edge Function (e.g. nightly) or
- * manually after a specific show concludes.
->>>>>>> 5ab9a08e
  * 
  * 1. Finds all shows that ended in the past 24 hours
  * 2. Identifies the organizers of those shows via their series
@@ -59,110 +18,6 @@
       Deno.env.get("SUPABASE_SERVICE_ROLE_KEY") ?? ""
     );
 
-<<<<<<< HEAD
-    // Calculate the date range for shows that ended in the past 24 hours
-    const now = new Date();
-    const yesterday = new Date(now);
-    yesterday.setDate(yesterday.getDate() - 1);
-
-    console.log(`Looking for shows that ended between ${yesterday.toISOString()} and ${now.toISOString()}`);
-
-    // Find shows that ended in the past 24 hours
-    const { data: recentlyEndedShows, error: showsError } = await supabaseAdmin
-      .from("shows")
-      .select("id, title, end_date, series_id")
-      .gte("end_date", yesterday.toISOString())
-      .lte("end_date", now.toISOString())
-      .order("end_date", { ascending: false });
-
-    if (showsError) {
-      throw new Error(`Error fetching recently ended shows: ${showsError.message}`);
-    }
-
-    console.log(`Found ${recentlyEndedShows?.length || 0} shows that ended in the past 24 hours`);
-
-    if (!recentlyEndedShows || recentlyEndedShows.length === 0) {
-=======
-  try {
-    // Initialize Supabase client with service role key for admin operations
-    const supabaseUrl = Deno.env.get("SUPABASE_URL") ?? "";
-    const supabaseServiceKey = Deno.env.get("SUPABASE_SERVICE_ROLE_KEY") ?? "";
-    
-    if (!supabaseUrl || !supabaseServiceKey) {
-      throw new Error("Missing required environment variables");
-    }
-    
-    const supabase = createClient(supabaseUrl, supabaseServiceKey);
-    
-    // Extract optional show_id / showId query parameter
-    const reqUrl = new URL(req.url);
-    const showIdParam = reqUrl.searchParams.get("show_id") ?? reqUrl.searchParams.get("showId");
-
-    // Create a log entry for this reset operation
-    const now = new Date();
-    const logEntry: ResetLogEntry = {
-      executed_at: now.toISOString(),
-      profiles_updated: 0,
-      status: "success",
-    };
-    
-    let profiles: Profile[] = [];
-    let fetchError: any = null;
-
-    if (showIdParam) {
-      /** Reset for a specific show's organizer **/
-      const { data: showData, error: showError } = await supabase
-        .from("shows")
-        .select("organizer_id")
-        .eq("id", showIdParam)
-        .single();
-
-      if (showError || !showData?.organizer_id) {
-        return new Response(
-          JSON.stringify({
-            success: false,
-            error: "Show not found or has no organizer",
-          }),
-          { status: 404, headers },
-        );
-      }
-
-      const { data: profileData, error: profileErr } = await supabase
-        .from("profiles")
-        .select("id, role, pre_show_broadcasts_remaining, post_show_broadcasts_remaining")
-        .eq("id", showData.organizer_id)
-        .single();
-
-      if (profileErr || !profileData) {
-        return new Response(
-          JSON.stringify({
-            success: false,
-            error: "Organizer profile not found",
-          }),
-          { status: 404, headers },
-        );
-      }
-
-      profiles = [profileData as Profile];
-    } else {
-      /** Reset for all organizers **/
-      const { data, error } = await supabase
-        .from("profiles")
-        .select("id, role, pre_show_broadcasts_remaining, post_show_broadcasts_remaining")
-        .eq("role", "SHOW_ORGANIZER");
-
-      profiles = (data ?? []) as Profile[];
-      fetchError = error;
-    }
-    
-    if (fetchError) {
-      logEntry.status = "failure";
-      logEntry.error_message = `Failed to fetch profiles: ${fetchError.message}`;
-      
-      // Log the failed operation
-      await logResetOperation(supabase, logEntry);
-      
->>>>>>> 5ab9a08e
       return new Response(
         JSON.stringify({ 
           message: "No shows ended in the past 24 hours, no quotas reset",
@@ -190,45 +45,6 @@
         { status: 200 }
       );
     }
-<<<<<<< HEAD
-
-    // Get organizers of these series
-    const { data: seriesWithOrganizers, error: seriesError } = await supabaseAdmin
-      .from("show_series")
-      .select("id, name, organizer_id")
-      .in("id", seriesIds)
-      .not("organizer_id", "is", null); // Only include series with an organizer
-
-    if (seriesError) {
-      throw new Error(`Error fetching series organizers: ${seriesError.message}`);
-=======
-    
-    // Reset broadcast_message_count and update last_broadcast_reset_date for all organizers
-    const updatePromises = profiles.map(async (profile: Profile) => {
-      const { error: updateError } = await supabase
-        .from("profiles")
-        .update({
-          pre_show_broadcasts_remaining: 2,
-          post_show_broadcasts_remaining: 1,
-        })
-        .eq("id", profile.id);
-      
-      return { profileId: profile.id, success: !updateError, error: updateError };
-    });
-    
-    // Wait for all updates to complete
-    const updateResults = await Promise.all(updatePromises);
-    
-    // Count successful updates
-    const successfulUpdates = updateResults.filter(r => r.success).length;
-    logEntry.profiles_updated = successfulUpdates;
-    
-    // Check if any updates failed
-    const failedUpdates = updateResults.filter(r => !r.success);
-    if (failedUpdates.length > 0) {
-      logEntry.status = "partial_success";
-      logEntry.error_message = `Failed to update ${failedUpdates.length} of ${profiles.length} profiles`;
->>>>>>> 5ab9a08e
     }
 
     console.log(`Found ${seriesWithOrganizers?.length || 0} series with organizers`);
