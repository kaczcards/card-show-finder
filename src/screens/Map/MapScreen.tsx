import React, { useState, useEffect, useCallback, useRef } from 'react';
import {
  View,
  Text,
  StyleSheet,
  TouchableOpacity,
  ActivityIndicator,
  Dimensions,
  Alert,
  Platform,
  RefreshControl,
  ScrollView,
} from 'react-native';
import { SafeAreaView } from 'react-native-safe-area-context';
import { useFocusEffect } from '@react-navigation/native';
import { NativeStackScreenProps } from '@react-navigation/native-stack';
import { Ionicons } from '@expo/vector-icons';
import MapView, { Marker, Callout, PROVIDER_GOOGLE, Region } from 'react-native-maps';
import { useAuth } from '../../contexts/AuthContext';
import { Show, ShowStatus, ShowFilters, Coordinates } from '../../types';
<<<<<<< HEAD
import {
  getCurrentLocation,
  getZipCodeCoordinates,
} from '../../services/locationService';
import { getShows } from '../../services/showService';
=======
import { getShows } from '../../services/showService';
import * as locationService from '../../services/locationService';
>>>>>>> 7c2963f3
import FilterSheet from '../../components/FilterSheet';
import MapShowCluster from '../../components/MapShowCluster/index';

// Define the main stack param list type
type MainStackParamList = {
  MainTabs: undefined;
  ShowDetail: { showId: string };
};

// Define props interface with optional props for tabbed interface
interface MapScreenProps extends NativeStackScreenProps<MainStackParamList> {
  customFilters?: ShowFilters;
  onFilterChange?: (filters: ShowFilters) => void;
  onShowPress?: (showId: string) => void;
  initialUserLocation?: Coordinates | null;
}

const MapScreen: React.FC<MapScreenProps> = ({
  navigation,
  customFilters,
  onFilterChange,
  onShowPress,
  initialUserLocation
}) => {
<<<<<<< HEAD
  const [shows, setShows] = useState<Show[]>([]);
  const [loading, setLoading] = useState(true);
  const [error, setError] = useState<string | null>(null);
=======
  // State
  const [shows, setShows] = useState<Show[]>([]);
  const [loading, setLoading] = useState(true);
  const [refreshing, setRefreshing] = useState(false);
>>>>>>> 7c2963f3
  const [filterVisible, setFilterVisible] = useState(false);
  const [userLocation, setUserLocation] = useState<Coordinates | null>(initialUserLocation || null);
  const [initialRegion, setInitialRegion] = useState<Region | null>(null);
  const [currentRegion, setCurrentRegion] = useState<Region | null>(null);
  const [error, setError] = useState<string | null>(null);
  
  // Default filters
  const defaultFilters: ShowFilters = {
    radius: 25,
    startDate: new Date(),
    endDate: new Date(new Date().setDate(new Date().getDate() + 30)),
    maxEntryFee: undefined,
    features: [],
    categories: [],
  };

  // Use customFilters if provided, otherwise use local state
  const [localFilters, setLocalFilters] = useState<ShowFilters>(defaultFilters);
  const filters = customFilters || localFilters;

  // Refs
  const mapRef = useRef<any>(null);
  const scrollViewRef = useRef<ScrollView>(null);

  // Get auth context
  const { authState } = useAuth();
  const { user } = authState;

  // Update userLocation when initialUserLocation changes
  useEffect(() => {
    if (initialUserLocation) {
      setUserLocation(initialUserLocation);
    }
  }, [initialUserLocation]);

  // Get user location
  const getUserLocation = useCallback(async () => {
    try {
      // First check if we have permission
      const hasPermission = await locationService.checkLocationPermissions();
      
      if (!hasPermission) {
        const granted = await locationService.requestLocationPermissions();
        if (!granted) {
          console.log('Location permission denied');
          return null;
        }
      }
      
      // Get current location
      const location = await locationService.getCurrentLocation();
      
      if (location) {
        console.log('Got user location:', location);
        setUserLocation(location);
        return location;
      } else if (user && user.homeZipCode) {
        // Fall back to ZIP code if we can't get current location
        console.log('Falling back to user ZIP code:', user.homeZipCode);
        const zipData = await locationService.getZipCodeCoordinates(user.homeZipCode);
        
        if (zipData && zipData.coordinates) {
          setUserLocation(zipData.coordinates);
          return zipData.coordinates;
        }
      }
      
      return null;
    } catch (error) {
      console.error('Error getting user location:', error);
      return null;
    }
  }, [user]);

  // Set up initial region based on user location or ZIP code
  useEffect(() => {
    const setupInitialRegion = async () => {
      try {
        setLoading(true);
        setError(null);
        
        let determinedLocation: Coordinates | null = null;
        let regionToSet: Region | null = null;

        /* ---- 1) Try initialUserLocation first if provided ---- */
        if (initialUserLocation) {
          determinedLocation = initialUserLocation;
          regionToSet = {
            latitude: initialUserLocation.latitude,
            longitude: initialUserLocation.longitude,
            latitudeDelta: 0.5,
            longitudeDelta: 0.5,
          };
        }

        /* ---- 2) Try live GPS if no initialUserLocation or it's null ---- */
        if (!determinedLocation) {
          const location = await getUserLocation();
          if (location) {
            determinedLocation = location;
            regionToSet = {
              latitude: location.latitude,
              longitude: location.longitude,
              latitudeDelta: 0.5,
              longitudeDelta: 0.5,
            };
          }
        }

        /* ---- 3) Fallback to profile ZIP if still no location ---- */
        if (!determinedLocation && user?.homeZipCode) {
          const zipData = await locationService.getZipCodeCoordinates(user.homeZipCode);
          if (zipData) {
            determinedLocation = zipData.coordinates;
            regionToSet = {
              latitude: zipData.coordinates.latitude,
              longitude: zipData.coordinates.longitude,
              latitudeDelta: 2,
              longitudeDelta: 2,
            };
          }
        }

        /* ---- 4) Final fallback – US center if no location could be determined ---- */
        if (!determinedLocation || !regionToSet) {
          console.warn('No coordinates available, falling back to US center.');
          determinedLocation = { latitude: 39.8283, longitude: -98.5795 };
          regionToSet = {
            latitude: 39.8283,
            longitude: -98.5795,
            latitudeDelta: 40,
            longitudeDelta: 40,
          };
        }

        setUserLocation(determinedLocation);
        setInitialRegion(regionToSet);
        setCurrentRegion(regionToSet);
        
        // Set error if we couldn't get user location and don't have a ZIP code
        if (!user || !user.homeZipCode) {
          setError('Could not determine your location. Please set your home ZIP code in your profile.');
        }
      } catch (error) {
        console.error('Error setting up initial region:', error);
        const defaultRegion = {
          latitude: 39.8283,
          longitude: -98.5795,
          latitudeDelta: 40,
          longitudeDelta: 40,
        };
        setInitialRegion(defaultRegion);
        setCurrentRegion(defaultRegion);
        setError('Error determining your location. Please try again later.');
      } finally {
        setLoading(false);
      }
    };

    setupInitialRegion();
  }, [getUserLocation, user, initialUserLocation]);

  // Fetch shows based on location or ZIP code
  const fetchShows = useCallback(async (isRefreshing = false) => {
    try {
      if (!isRefreshing) {
        setLoading(true);
      }
      setError(null);
      
      console.log('[MapScreen] Fetching shows using showService');
      
      // Create a copy of the filters to modify
  /* -------------------------------------------------------------
   * Build _authoritative_ filters for the API request.
   * – Always within 25 miles of the user (spec)
   * – Always within the next 30 days
   * Anything coming from UI / parent that violates these bounds
   * is ignored so we never fall back to test-data responses.
   * ----------------------------------------------------------- */
  const currentFilters: ShowFilters = { ...filters };
  const today = new Date();
  const thirtyDaysOut = new Date();
  thirtyDaysOut.setDate(today.getDate() + 30);

  currentFilters.radius = 25;              // force spec radius
  currentFilters.startDate = today;        // today
  currentFilters.endDate = thirtyDaysOut;  // +30 days
      
      // If we have user location, use it
      if (userLocation) {
        currentFilters.latitude = userLocation.latitude;
        currentFilters.longitude = userLocation.longitude;
      } else {
        // Try to get user location again if we don't have it
        const location = await getUserLocation();
        
        if (location) {
          currentFilters.latitude = location.latitude;
          currentFilters.longitude = location.longitude;
        } else if (user && user.homeZipCode) {
          // Fall back to ZIP code if we still can't get location
          const zipData = await locationService.getZipCodeCoordinates(user.homeZipCode);
          
          if (zipData && zipData.coordinates) {
            currentFilters.latitude = zipData.coordinates.latitude;
            currentFilters.longitude = zipData.coordinates.longitude;
          } else {
            throw new Error('Could not determine your location. Please check your home ZIP code.');
          }
        } else {
          throw new Error('No location available. Please set your home ZIP code in your profile.');
        }
      }
      
      // Format dates as ISO strings if they're Date objects
      if (currentFilters.startDate instanceof Date) {
        currentFilters.startDate = currentFilters.startDate.toISOString();
      }
      
      if (currentFilters.endDate instanceof Date) {
        currentFilters.endDate = currentFilters.endDate.toISOString();
      }
      
      console.log('[MapScreen] Filters being used:', currentFilters);
      
      // Use the improved getShows function from showService
      const showsData = await getShows(currentFilters);
      
      // Always ensure we're setting an array
      setShows(Array.isArray(showsData) ? showsData : []);
      console.log(`[MapScreen] Successfully fetched ${showsData.length} shows`);
    } catch (error: any) {
      console.error('[MapScreen] Error fetching shows:', error);
      // Set empty array to prevent map errors
      setShows([]);
      setError(error?.message || 'Failed to load card shows. Please try again.');
    } finally {
      setLoading(false);
      if (isRefreshing) {
        setRefreshing(false);
      }
    }
  }, [filters, userLocation, getUserLocation, user]);

  // Load shows when screen is focused
  useFocusEffect(
    useCallback(() => {
      if (initialRegion) {
        fetchShows();
      }
    }, [fetchShows, initialRegion])
  );

  // Handle pull-to-refresh
  const onRefresh = useCallback(() => {
    setRefreshing(true);
    fetchShows(true);
  }, [fetchShows]);

  // Fetch shows when filters or userLocation changes
  useEffect(() => {
    const fetchShows = async () => {
      if (!userLocation) return;
      
      setLoading(true);
      setError(null);
      
      try {
        // Combine location with other filters
        const showFilters: ShowFilters = {
          ...filters,
          latitude: userLocation.latitude,
          longitude: userLocation.longitude,
        };
        
        const showsData = await getShows(showFilters);
        setShows(showsData);
      } catch (err: any) {
        console.error('Error fetching shows:', err);
        setError(err.message || 'Failed to fetch shows');
        setShows([]);
      } finally {
        setLoading(false);
      }
    };
    
    fetchShows();
  }, [filters, userLocation]);

  // Handle filter changes
  const handleFilterChange = (newFilters: ShowFilters) => {
    if (onFilterChange) {
      // If parent is managing filters, call the callback
      onFilterChange(newFilters);
    } else {
      // Otherwise, update local state
      setLocalFilters(newFilters);
    }
    setFilterVisible(false);
    // Fetch shows with new filters
    fetchShows();
  };

  // Reset filters to defaults
  const resetFilters = () => {
    if (onFilterChange) {
      onFilterChange(defaultFilters);
    } else {
      setLocalFilters(defaultFilters);
    }
    // Fetch data with default filters
    fetchShows();
  };

  // Navigate to show detail or call provided callback
  const handleShowPress = (showId: string) => {
    if (onShowPress) {
      onShowPress(showId);
    } else {
      navigation.navigate('ShowDetail', { showId });
    }
  };

  // Handle region change from the map - this only updates the map's visible area, not trigger data fetch
  const handleRegionChangeComplete = (region: Region) => {
    setCurrentRegion(region);
  };

  // Center map on user location
  const centerOnUserLocation = async () => {
    try {
      setLoading(true);
      
      // Get current location
      const location = await getUserLocation();
      
      if (location && mapRef.current) {
        // Animate to user location
        const newRegion = {
          latitude: location.latitude,
          longitude: location.longitude,
          latitudeDelta: 0.1,
          longitudeDelta: 0.1,
        };
        
        setCurrentRegion(newRegion);
        
        if (mapRef.current.animateToRegion) {
          mapRef.current.animateToRegion(newRegion, 1000);
        }
        
        console.log('Centered map on user location:', location);
      } else {
        Alert.alert(
          'Location Unavailable',
          'Could not determine your current location. Please check your device settings and ensure location services are enabled.'
        );
      }
    } catch (error) {
      console.error('Error centering on user location:', error);
      Alert.alert(
        'Error',
        'Failed to center on your location. Please try again.'
      );
    } finally {
      setLoading(false);
    }
  };

  // Format date for callout with timezone correction
  const formatDate = (dateValue: Date | string) => {
    try {
      const date = new Date(dateValue);
      if (isNaN(date.getTime())) {
        return 'Unknown date';
      }

      // Adjust for timezone offset to ensure correct date display
      const utcDate = new Date(date.getTime() + date.getTimezoneOffset() * 60 * 1000);

      return utcDate.toLocaleDateString('en-US', { month: 'short', day: 'numeric' });
    } catch (err) {
      return 'Unknown date';
    }
  };

  // Render map markers - with defensive coding
  const renderMarkers = () => {
    if (!shows || !Array.isArray(shows) || shows.length === 0) {
      return null;
    }

    return shows
      .filter(show => show && show.coordinates && 
               typeof show.coordinates.latitude === 'number' && 
               typeof show.coordinates.longitude === 'number')
      .map((show) => (
        <Marker
          key={show.id}
          coordinate={{
            latitude: show.coordinates!.latitude,
            longitude: show.coordinates!.longitude,
          }}
          title={show.title}
          description={`${formatDate(show.startDate)} • ${show.entryFee === 0 ? 'Free' : `$${show.entryFee}`}`}
          pinColor="#007AFF"
        >
          <Callout onPress={() => handleShowPress(show.id)} tooltip>
            <View style={styles.calloutContainer}>
              <Text style={styles.calloutTitle}>{show.title}</Text>
              <Text style={styles.calloutDetail}>
                {formatDate(show.startDate)}
                {new Date(show.startDate).toDateString() !== new Date(show.endDate).toDateString() && 
                  ` - ${formatDate(show.endDate)}`}
              </Text>
              <Text style={styles.calloutDetail}>
                {show.address}
              </Text>
              <Text style={styles.calloutDetail}>
                {show.entryFee === 0 ? 'Free Entry' : `Entry: $${show.entryFee}`}
              </Text>
              <View style={styles.calloutButton}>
                <Text style={styles.calloutButtonText}>View Details</Text>
              </View>
            </View>
          </Callout>
        </Marker>
      ));
  };

  // Render empty state when no shows are found
  const renderEmptyState = () => {
    if (loading || shows.length > 0) return null;
    
    return (
      <View style={styles.emptyStateContainer}>
        <Ionicons name="map-outline" size={50} color="#007AFF" />
        <Text style={styles.emptyStateTitle}>No Shows Found</Text>
        <Text style={styles.emptyStateDescription}>
          Try adjusting your filters or expanding your search radius
        </Text>
        <TouchableOpacity style={styles.resetButton} onPress={resetFilters}>
          <Text style={styles.resetButtonText}>Reset Filters</Text>
        </TouchableOpacity>
      </View>
    );
  };

  return (
    <SafeAreaView style={styles.container} edges={['left', 'right']}>
<<<<<<< HEAD
      {loading && !shows.length ? (
        <View style={styles.loadingContainer}>
          <ActivityIndicator size="large" color="#007AFF" />
          <Text style={styles.loadingText}>Loading shows...</Text>
        </View>
      ) : (
        <>
          {initialRegion && (
            <MapShowCluster
              ref={mapRef}
              shows={shows}
              onShowPress={handleShowPress}
              region={currentRegion || initialRegion}
              showsUserLocation={true}
              loadingEnabled={true}
              showsCompass={true}
              showsScale={true}
              provider="google"
              onRegionChangeComplete={handleRegionChangeComplete}
            />
          )}

          {/* Error message */}
          {error && (
            <View style={styles.errorContainer}>
              <Text style={styles.errorText}>{error}</Text>
              <TouchableOpacity 
                style={styles.retryButton}
                onPress={() => {
                  // Re-trigger the useEffect by updating userLocation
                  if (userLocation) {
                    setUserLocation({...userLocation});
                  }
                }}
              >
                <Text style={styles.retryButtonText}>Retry</Text>
              </TouchableOpacity>
            </View>
          )}

          {/* Filter info banner */}
          <View style={styles.filterInfoContainer}>
            <Text style={styles.filterInfoText}>
              {shows.length === 0
                ? 'No shows found'
                : shows.length === 1
                ? '1 show found'
                : `${shows.length} shows found`}
              {' • '}Within {filters.radius} miles
            </Text>
=======
      <ScrollView
        ref={scrollViewRef}
        contentContainerStyle={styles.scrollContent}
        refreshControl={
          <RefreshControl refreshing={refreshing} onRefresh={onRefresh} />
        }
        scrollEnabled={false}
      >
        {loading && !initialRegion ? (
          <View style={styles.loadingContainer}>
            <ActivityIndicator size="large" color="#007AFF" />
            <Text style={styles.loadingText}>Loading map...</Text>
          </View>
        ) : (
          <>
            {initialRegion && (
              // Use MapShowCluster if available, otherwise fallback to standard MapView
              MapShowCluster ? (
                <MapShowCluster
                  ref={mapRef}
                  shows={shows}
                  onShowPress={handleShowPress}
                  region={currentRegion || initialRegion}
                  showsUserLocation={true}
                  loadingEnabled={true}
                  showsCompass={true}
                  showsScale={true}
                  provider="google"
                  onRegionChangeComplete={handleRegionChangeComplete}
                />
              ) : (
                <MapView
                  ref={mapRef}
                  style={styles.map}
                  provider={PROVIDER_GOOGLE}
                  initialRegion={initialRegion}
                  region={currentRegion || undefined}
                  showsUserLocation
                  showsMyLocationButton={false}
                  showsCompass
                  showsScale
                  loadingEnabled
                  onRegionChangeComplete={handleRegionChangeComplete}
                >
                  {renderMarkers()}
                </MapView>
              )
            )}

            {/* Error Message */}
            {error && (
              <View style={styles.errorContainer}>
                <Ionicons name="alert-circle" size={20} color="#D32F2F" />
                <Text style={styles.errorText}>{error}</Text>
              </View>
            )}

            {/* Empty State */}
            {renderEmptyState()}

            {/* Filter info banner */}
            <View style={styles.filterInfoContainer}>
              <Text style={styles.filterInfoText}>
                {shows.length === 0
                  ? 'No shows found'
                  : shows.length === 1
                  ? '1 show found'
                  : `${shows.length} shows found`}
                {' • '}Within 25 miles
              </Text>
              <TouchableOpacity
                style={styles.filterButton}
                onPress={() => setFilterVisible(true)}
              >
                <Ionicons name="options-outline" size={18} color="#007AFF" />
                <Text style={styles.filterButtonText}>Filter</Text>
              </TouchableOpacity>
            </View>

            {/* My Location Button */}
>>>>>>> 7c2963f3
            <TouchableOpacity
              style={styles.myLocationButton}
              onPress={centerOnUserLocation}
            >
              <Ionicons name="locate" size={24} color="#007AFF" />
            </TouchableOpacity>

            {/* Active Filters Display */}
            {(filters.features?.length > 0 || filters.categories?.length > 0 || filters.maxEntryFee !== undefined) && (
              <View style={styles.activeFiltersContainer}>
                <Text style={styles.activeFiltersText}>
                  {filters.features?.length > 0 && `${filters.features.length} features • `}
                  {filters.categories?.length > 0 && `${filters.categories.length} categories • `}
                  {filters.maxEntryFee !== undefined && `Max $${filters.maxEntryFee} • `}
                  <Text style={styles.resetFiltersText} onPress={resetFilters}>Reset</Text>
                </Text>
              </View>
            )}

            {/* Loading Overlay */}
            {loading && (
              <View style={styles.loadingOverlay}>
                <ActivityIndicator size="large" color="#007AFF" />
              </View>
            )}
          </>
        )}
      </ScrollView>

      {/* Filter Sheet */}
      <FilterSheet
        visible={filterVisible}
        onClose={() => setFilterVisible(false)}
        filters={filters}
        onApplyFilters={handleFilterChange}
      />
    </SafeAreaView>
  );
};

const { width, height } = Dimensions.get('window');

const styles = StyleSheet.create({
  container: {
    flex: 1,
    backgroundColor: '#f8f8f8',
  },
  scrollContent: {
    flexGrow: 1,
  },
  loadingContainer: {
    flex: 1,
    justifyContent: 'center',
    alignItems: 'center',
    height: height - 100,
  },
  loadingText: {
    marginTop: 10,
    fontSize: 16,
    color: '#666',
  },
  errorContainer: {
    position: 'absolute',
    top: 70,
    left: 16,
    right: 16,
    backgroundColor: '#ffeeee',
    borderRadius: 8,
    padding: 12,
    borderWidth: 1,
    borderColor: '#ff3b30',
    alignItems: 'center',
  },
  errorText: {
    fontSize: 14,
    color: '#ff3b30',
    marginBottom: 8,
  },
  retryButton: {
    backgroundColor: '#ff3b30',
    paddingVertical: 6,
    paddingHorizontal: 12,
    borderRadius: 4,
  },
  retryButtonText: {
    color: 'white',
    fontSize: 12,
    fontWeight: '600',
  },
  map: {
    width,
    height,
  },
  filterInfoContainer: {
    position: 'absolute',
    top: 16,
    left: 16,
    right: 16,
    flexDirection: 'row',
    justifyContent: 'space-between',
    alignItems: 'center',
    backgroundColor: 'white',
    borderRadius: 8,
    padding: 12,
    shadowColor: '#000',
    shadowOffset: { width: 0, height: 2 },
    shadowOpacity: 0.1,
    shadowRadius: 4,
    elevation: 2,
  },
  filterInfoText: {
    fontSize: 14,
    color: '#333',
    flex: 1,
  },
  filterButton: {
    flexDirection: 'row',
    alignItems: 'center',
    backgroundColor: '#e6f2ff',
    paddingHorizontal: 12,
    paddingVertical: 6,
    borderRadius: 16,
  },
  filterButtonText: {
    color: '#007AFF',
    fontSize: 14,
    fontWeight: '500',
    marginLeft: 4,
  },
  myLocationButton: {
    position: 'absolute',
    bottom: 30,
    right: 16,
    backgroundColor: 'white',
    width: 50,
    height: 50,
    borderRadius: 25,
    justifyContent: 'center',
    alignItems: 'center',
    shadowColor: '#000',
    shadowOffset: { width: 0, height: 2 },
    shadowOpacity: 0.2,
    shadowRadius: 4,
    elevation: 4,
  },
  calloutContainer: {
    width: 200,
    backgroundColor: 'white',
    borderRadius: 8,
    padding: 12,
    shadowColor: '#000',
    shadowOffset: { width: 0, height: 2 },
    shadowOpacity: 0.2,
    shadowRadius: 4,
    elevation: 4,
  },
  calloutTitle: {
    fontSize: 16,
    fontWeight: 'bold',
    color: '#333',
    marginBottom: 6,
  },
  calloutDetail: {
    fontSize: 14,
    color: '#666',
    marginBottom: 4,
  },
  calloutButton: {
    backgroundColor: '#007AFF',
    borderRadius: 4,
    paddingVertical: 6,
    alignItems: 'center',
    marginTop: 8,
  },
  calloutButtonText: {
    color: 'white',
    fontSize: 14,
    fontWeight: '500',
  },
  errorContainer: {
    position: 'absolute',
    top: 70,
    left: 16,
    right: 16,
    backgroundColor: '#FFEBEE',
    borderRadius: 8,
    padding: 12,
    flexDirection: 'row',
    alignItems: 'center',
    shadowColor: '#000',
    shadowOffset: { width: 0, height: 2 },
    shadowOpacity: 0.1,
    shadowRadius: 4,
    elevation: 2,
  },
  errorText: {
    flex: 1,
    fontSize: 14,
    color: '#D32F2F',
    marginLeft: 8,
  },
  emptyStateContainer: {
    position: 'absolute',
    top: '40%',
    left: 0,
    right: 0,
    alignItems: 'center',
    justifyContent: 'center',
    backgroundColor: 'rgba(255, 255, 255, 0.9)',
    padding: 20,
    margin: 20,
    borderRadius: 8,
  },
  emptyStateTitle: {
    fontSize: 18,
    fontWeight: 'bold',
    color: '#333',
    marginTop: 10,
    marginBottom: 5,
  },
  emptyStateDescription: {
    fontSize: 14,
    color: '#666',
    textAlign: 'center',
    marginBottom: 15,
  },
  resetButton: {
    backgroundColor: '#007AFF',
    paddingVertical: 8,
    paddingHorizontal: 16,
    borderRadius: 20,
  },
  resetButtonText: {
    color: 'white',
    fontSize: 14,
    fontWeight: '600',
  },
  loadingOverlay: {
    position: 'absolute',
    top: 0,
    left: 0,
    right: 0,
    bottom: 0,
    backgroundColor: 'rgba(255, 255, 255, 0.5)',
    justifyContent: 'center',
    alignItems: 'center',
  },
  activeFiltersContainer: {
    position: 'absolute',
    bottom: 90,
    left: 16,
    right: 16,
    backgroundColor: 'white',
    borderRadius: 8,
    padding: 12,
    shadowColor: '#000',
    shadowOffset: { width: 0, height: 2 },
    shadowOpacity: 0.1,
    shadowRadius: 4,
    elevation: 2,
  },
  activeFiltersText: {
    fontSize: 14,
    color: '#333',
  },
  resetFiltersText: {
    color: '#007AFF',
    fontWeight: '600',
  },
});

export default MapScreen;<|MERGE_RESOLUTION|>--- conflicted
+++ resolved
@@ -18,16 +18,6 @@
 import MapView, { Marker, Callout, PROVIDER_GOOGLE, Region } from 'react-native-maps';
 import { useAuth } from '../../contexts/AuthContext';
 import { Show, ShowStatus, ShowFilters, Coordinates } from '../../types';
-<<<<<<< HEAD
-import {
-  getCurrentLocation,
-  getZipCodeCoordinates,
-} from '../../services/locationService';
-import { getShows } from '../../services/showService';
-=======
-import { getShows } from '../../services/showService';
-import * as locationService from '../../services/locationService';
->>>>>>> 7c2963f3
 import FilterSheet from '../../components/FilterSheet';
 import MapShowCluster from '../../components/MapShowCluster/index';
 
@@ -52,16 +42,6 @@
   onShowPress,
   initialUserLocation
 }) => {
-<<<<<<< HEAD
-  const [shows, setShows] = useState<Show[]>([]);
-  const [loading, setLoading] = useState(true);
-  const [error, setError] = useState<string | null>(null);
-=======
-  // State
-  const [shows, setShows] = useState<Show[]>([]);
-  const [loading, setLoading] = useState(true);
-  const [refreshing, setRefreshing] = useState(false);
->>>>>>> 7c2963f3
   const [filterVisible, setFilterVisible] = useState(false);
   const [userLocation, setUserLocation] = useState<Coordinates | null>(initialUserLocation || null);
   const [initialRegion, setInitialRegion] = useState<Region | null>(null);
@@ -513,139 +493,6 @@
 
   return (
     <SafeAreaView style={styles.container} edges={['left', 'right']}>
-<<<<<<< HEAD
-      {loading && !shows.length ? (
-        <View style={styles.loadingContainer}>
-          <ActivityIndicator size="large" color="#007AFF" />
-          <Text style={styles.loadingText}>Loading shows...</Text>
-        </View>
-      ) : (
-        <>
-          {initialRegion && (
-            <MapShowCluster
-              ref={mapRef}
-              shows={shows}
-              onShowPress={handleShowPress}
-              region={currentRegion || initialRegion}
-              showsUserLocation={true}
-              loadingEnabled={true}
-              showsCompass={true}
-              showsScale={true}
-              provider="google"
-              onRegionChangeComplete={handleRegionChangeComplete}
-            />
-          )}
-
-          {/* Error message */}
-          {error && (
-            <View style={styles.errorContainer}>
-              <Text style={styles.errorText}>{error}</Text>
-              <TouchableOpacity 
-                style={styles.retryButton}
-                onPress={() => {
-                  // Re-trigger the useEffect by updating userLocation
-                  if (userLocation) {
-                    setUserLocation({...userLocation});
-                  }
-                }}
-              >
-                <Text style={styles.retryButtonText}>Retry</Text>
-              </TouchableOpacity>
-            </View>
-          )}
-
-          {/* Filter info banner */}
-          <View style={styles.filterInfoContainer}>
-            <Text style={styles.filterInfoText}>
-              {shows.length === 0
-                ? 'No shows found'
-                : shows.length === 1
-                ? '1 show found'
-                : `${shows.length} shows found`}
-              {' • '}Within {filters.radius} miles
-            </Text>
-=======
-      <ScrollView
-        ref={scrollViewRef}
-        contentContainerStyle={styles.scrollContent}
-        refreshControl={
-          <RefreshControl refreshing={refreshing} onRefresh={onRefresh} />
-        }
-        scrollEnabled={false}
-      >
-        {loading && !initialRegion ? (
-          <View style={styles.loadingContainer}>
-            <ActivityIndicator size="large" color="#007AFF" />
-            <Text style={styles.loadingText}>Loading map...</Text>
-          </View>
-        ) : (
-          <>
-            {initialRegion && (
-              // Use MapShowCluster if available, otherwise fallback to standard MapView
-              MapShowCluster ? (
-                <MapShowCluster
-                  ref={mapRef}
-                  shows={shows}
-                  onShowPress={handleShowPress}
-                  region={currentRegion || initialRegion}
-                  showsUserLocation={true}
-                  loadingEnabled={true}
-                  showsCompass={true}
-                  showsScale={true}
-                  provider="google"
-                  onRegionChangeComplete={handleRegionChangeComplete}
-                />
-              ) : (
-                <MapView
-                  ref={mapRef}
-                  style={styles.map}
-                  provider={PROVIDER_GOOGLE}
-                  initialRegion={initialRegion}
-                  region={currentRegion || undefined}
-                  showsUserLocation
-                  showsMyLocationButton={false}
-                  showsCompass
-                  showsScale
-                  loadingEnabled
-                  onRegionChangeComplete={handleRegionChangeComplete}
-                >
-                  {renderMarkers()}
-                </MapView>
-              )
-            )}
-
-            {/* Error Message */}
-            {error && (
-              <View style={styles.errorContainer}>
-                <Ionicons name="alert-circle" size={20} color="#D32F2F" />
-                <Text style={styles.errorText}>{error}</Text>
-              </View>
-            )}
-
-            {/* Empty State */}
-            {renderEmptyState()}
-
-            {/* Filter info banner */}
-            <View style={styles.filterInfoContainer}>
-              <Text style={styles.filterInfoText}>
-                {shows.length === 0
-                  ? 'No shows found'
-                  : shows.length === 1
-                  ? '1 show found'
-                  : `${shows.length} shows found`}
-                {' • '}Within 25 miles
-              </Text>
-              <TouchableOpacity
-                style={styles.filterButton}
-                onPress={() => setFilterVisible(true)}
-              >
-                <Ionicons name="options-outline" size={18} color="#007AFF" />
-                <Text style={styles.filterButtonText}>Filter</Text>
-              </TouchableOpacity>
-            </View>
-
-            {/* My Location Button */}
->>>>>>> 7c2963f3
             <TouchableOpacity
               style={styles.myLocationButton}
               onPress={centerOnUserLocation}
