import React, { useState } from 'react';
import {
  View,
  Text,
  StyleSheet,
  SafeAreaView,
  Alert,
  ScrollView,
  TextInput,
  ActivityIndicator,
} from 'react-native';
import { useFocusEffect } from '@react-navigation/native';

// Domain / context / services
import { useAuth } from '../../contexts/AuthContext';
import {
<<<<<<< HEAD
  getUserCards,
=======
>>>>>>> 7c2963f3
  getUserWantList,
  createWantList,
  updateWantList,
  shareWantList,
} from '../../services/collectionService';
import { getUpcomingShows } from '../../services/showService';
<<<<<<< HEAD
import { UserCard, WantList, Show, UserRole } from '../../types';

// UI components
import WantListEditor from '../../components/WantListEditor';
import AttendeeWantLists from '../../components/AttendeeWantLists';
=======
import { WantList, Show, UserRole } from '../../types';

// UI components
import WantListEditor from '../../components/WantListEditor';
>>>>>>> 7c2963f3

const CollectionScreen: React.FC = () => {
  // ===== Auth =====
  const {
    authState: { user },
  } = useAuth();
  const userId = user?.id ?? '';
<<<<<<< HEAD

  // ===== Selling List State =====
  const [sellingList, setSellingList] = useState<string>('');
  const [loadingSellingList, setLoadingSellingList] = useState<boolean>(true);
  const [savingSellingList, setSavingSellingList] = useState<boolean>(false);
=======
  const userRole = user?.role || UserRole.ATTENDEE;
>>>>>>> 7c2963f3

  // ===== Want List State =====
  const [wantList, setWantList] = useState<WantList | null>(null);
  const [loadingWantList, setLoadingWantList] = useState<boolean>(true);
  
  // ===== Upcoming Shows State =====
  const [upcomingShows, setUpcomingShows] = useState<Show[]>([]);
  const [loadingShows, setLoadingShows] = useState<boolean>(true);

<<<<<<< HEAD
  // Check if user is MVP Dealer or Show Organizer
  const isAdvancedUser = user?.role === UserRole.MVP_DEALER || user?.role === UserRole.SHOW_ORGANIZER;
  const isAttendee = user?.role === UserRole.ATTENDEE;
  const isRegularDealer = user?.role === UserRole.DEALER;

  /* ------------------------------------------------------------------
   * Data Loading
   * ------------------------------------------------------------------ */
  const loadSellingList = async () => {
    if (!userId) return;
    setLoadingSellingList(true);
    
    try {
      // For now, we'll simulate loading selling list data
      // In a real implementation, you would fetch from a database
      setTimeout(() => {
        setSellingList(''); // Default empty selling list
        setLoadingSellingList(false);
      }, 500);
    } catch (error) {
      console.error('Error loading selling list:', error);
      setLoadingSellingList(false);
    }
  };

  const saveSellingList = async () => {
    if (!userId) return;
    setSavingSellingList(true);
    
    try {
      // For now, we'll simulate saving selling list data
      // In a real implementation, you would save to a database
      setTimeout(() => {
        Alert.alert('Success', 'Your selling list has been saved.');
        setSavingSellingList(false);
      }, 500);
    } catch (error) {
      console.error('Error saving selling list:', error);
      Alert.alert('Error', 'Failed to save your selling list.');
      setSavingSellingList(false);
    }
  };

=======
  /* ------------------------------------------------------------------
   * Data Loading
   * ------------------------------------------------------------------ */
>>>>>>> 7c2963f3
  const loadWantList = async () => {
    if (!userId) return;
    setLoadingWantList(true);
    const { data, error } = await getUserWantList(userId);
    if (error) {
      console.error(error);
    } else {
      setWantList(data);
    }
    setLoadingWantList(false);
  };
  
  const loadUpcomingShows = async () => {
    if (!userId) return;
    setLoadingShows(true);
    try {
      // Get shows the user is planning to attend
      const { data, error } = await getUpcomingShows({
        userId,
        // Filter for upcoming shows only
        startDate: new Date().toISOString(),
        // Optional: limit to next 30 days or similar
        endDate: new Date(Date.now() + 30 * 24 * 60 * 60 * 1000).toISOString(),
      });
      
      if (error) {
        console.error('Error fetching upcoming shows:', error);
      } else if (data) {
        setUpcomingShows(data);
      }
    } catch (error) {
      console.error('Error in loadUpcomingShows:', error);
    } finally {
      setLoadingShows(false);
    }
  };

  useFocusEffect(
    React.useCallback(() => {
      // Refresh each time screen comes into focus
<<<<<<< HEAD
      loadSellingList();
=======
>>>>>>> 7c2963f3
      loadWantList();
      loadUpcomingShows();
    }, [userId])
  );

<<<<<<< HEAD
  // Render selling section with text box
  const renderSellingSection = () => (
    <View style={styles.section}>
      <View style={styles.sectionHeader}>
        <Text style={styles.sectionTitle}>What I'm Selling</Text>
        <Ionicons name="pricetags" size={22} color="#333" />
      </View>
      <View style={styles.sectionContent}>
        {loadingSellingList ? (
          <View style={styles.loadingContainer}>
            <ActivityIndicator size="large" color="#FF6A00" />
            <Text style={styles.loadingText}>Loading your selling list...</Text>
          </View>
        ) : (
          <View style={styles.textEditorContainer}>
            <Text style={styles.editorLabel}>
              List the cards and items you're selling at upcoming shows:
            </Text>
            <TextInput
              style={styles.textEditor}
              multiline
              placeholder="Example: 2021 Topps Chrome #1-100, 2020 Panini Prizm Basketball, Various PSA slabs..."
              value={sellingList}
              onChangeText={setSellingList}
              textAlignVertical="top"
            />
            <View style={styles.editorActions}>
              <TouchableOpacity
                style={styles.saveButton}
                onPress={saveSellingList}
                disabled={savingSellingList}
              >
                {savingSellingList ? (
                  <ActivityIndicator size="small" color="#FFFFFF" />
                ) : (
                  <>
                    <Ionicons name="save-outline" size={18} color="#FFFFFF" />
                    <Text style={styles.saveButtonText}>Save Selling List</Text>
                  </>
                )}
              </TouchableOpacity>
            </View>
          </View>
        )}
      </View>
    </View>
  );

  // Render want list section
  const renderWantListSection = () => (
    <View style={styles.section}>
      <View style={styles.sectionHeader}>
        <Text style={styles.sectionTitle}>My Want List</Text>
        <Ionicons name="list" size={22} color="#333" />
      </View>
      <View style={styles.sectionContent}>
=======
  // Render different content based on user role
  const renderContent = () => {
    // Check if user is a dealer or show organizer
    const isDealerOrOrganizer = 
      userRole === UserRole.DEALER || 
      userRole === UserRole.MVP_DEALER || 
      userRole === UserRole.SHOW_ORGANIZER;

    return (
      <View style={styles.contentContainer}>
        {isDealerOrOrganizer && (
          <View style={styles.dealerBanner}>
            <Text style={styles.dealerBannerText}>
              As a {userRole === UserRole.SHOW_ORGANIZER ? 'Show Organizer' : 'Dealer'}, 
              your want list is visible to other users at shows you're participating in.
            </Text>
          </View>
        )}
        
>>>>>>> 7c2963f3
        <WantListEditor
          wantList={wantList}
          userId={userId}
          upcomingShows={upcomingShows}
          onSave={(list) => setWantList(list)}
          isLoading={loadingWantList || loadingShows}
        />
      </View>
<<<<<<< HEAD
    </View>
  );
=======
    );
  };
>>>>>>> 7c2963f3

  return (
    <SafeAreaView style={styles.container}>
      {/* Header */}
      <View style={styles.header}>
        <Text style={styles.headerTitle}>My Want List</Text>
      </View>

<<<<<<< HEAD
      <ScrollView style={styles.scrollContainer}>
        {/* Render sections in the correct order based on user role */}
        {isAdvancedUser ? (
          // MVP Dealers and Show Organizers: Selling first, then Want List, then Attendee Want Lists
          <>
            {renderSellingSection()}
            {renderWantListSection()}
            
            {/* Role-based info note */}
            <View style={styles.infoNoteContainer}>
              <AttendeeWantLists />
            </View>
          </>
        ) : (
          // Attendees and Regular Dealers: Want List first, then Selling
          <>
            {renderWantListSection()}
            {renderSellingSection()}
            
            {/* Role-based info notes */}
            <View style={styles.infoNoteContainer}>
              {isAttendee && (
                <Text style={styles.infoNoteText}>
                  Note: Your lists are shared with MVP Dealers and Show Organizers to help you grow your collection.
                </Text>
              )}

              {isRegularDealer && (
                <>
                  <Text style={styles.infoNoteText}>
                    Note: Your lists are shared with MVP Dealers and Show Organizers to help you grow your collection.
                  </Text>
                  <Text style={styles.upgradeText}>
                    Upgrade to an MVP Dealer account to access attendee want lists and increase your sales at shows!
                  </Text>
                </>
              )}
            </View>
          </>
        )}
      </ScrollView>
=======
      {/* Content */}
      {renderContent()}
>>>>>>> 7c2963f3
    </SafeAreaView>
  );
};

const styles = StyleSheet.create({
  container: {
    flex: 1,
    backgroundColor: '#f8f8f8',
  },
  header: {
    backgroundColor: 'white',
    padding: 16,
    borderBottomWidth: 1,
    borderBottomColor: '#f0f0f0',
  },
  headerTitle: {
    fontSize: 20,
    fontWeight: 'bold',
    color: '#333',
  },
<<<<<<< HEAD
  scrollContainer: {
    flex: 1,
  },
  section: {
    marginBottom: 20,
  },
  sectionHeader: {
    flexDirection: 'row',
    justifyContent: 'space-between',
    alignItems: 'center',
    backgroundColor: 'white',
    padding: 16,
    borderBottomWidth: 1,
    borderBottomColor: '#f0f0f0',
  },
  sectionTitle: {
    fontSize: 18,
    fontWeight: 'bold',
    color: '#333',
  },
  sectionContent: {
    flex: 1,
  },
  infoNoteContainer: {
    backgroundColor: 'white',
    padding: 16,
    marginHorizontal: 16,
    marginBottom: 24,
    borderRadius: 8,
    shadowColor: '#000',
    shadowOffset: { width: 0, height: 1 },
    shadowOpacity: 0.1,
    shadowRadius: 2,
    elevation: 2,
  },
  infoNoteText: {
    fontStyle: 'italic',
    color: '#444',
    marginBottom: 8,
  },
  upgradeText: {
    fontWeight: '600',
    color: '#c60',
  },
  loadingContainer: {
    padding: 24,
    alignItems: 'center',
    justifyContent: 'center',
    backgroundColor: 'white',
  },
  loadingText: {
    marginTop: 12,
    color: '#666666',
    fontSize: 14,
  },
  textEditorContainer: {
    backgroundColor: 'white',
    padding: 16,
  },
  editorLabel: {
    fontSize: 14,
    fontWeight: '500',
    color: '#333',
    marginBottom: 8,
  },
  textEditor: {
    height: 150,
    borderWidth: 1,
    borderColor: '#ddd',
    borderRadius: 8,
    padding: 12,
    fontSize: 16,
    backgroundColor: '#fafafa',
    textAlignVertical: 'top',
  },
  editorActions: {
    flexDirection: 'row',
    justifyContent: 'flex-end',
    marginTop: 16,
  },
  saveButton: {
    flexDirection: 'row',
    alignItems: 'center',
    backgroundColor: '#FF6A00',
    paddingVertical: 10,
    paddingHorizontal: 16,
    borderRadius: 20,
  },
  saveButtonText: {
    color: 'white',
    fontWeight: '600',
    marginLeft: 6,
  },
  emptyContainer: {
    flex: 1,
    justifyContent: 'center',
    alignItems: 'center',
    padding: 24,
    minHeight: 400,
  },
  emptyTitle: {
    fontSize: 18,
    fontWeight: 'bold',
=======
  contentContainer: {
    flex: 1,
  },
  dealerBanner: {
    backgroundColor: '#e6f2ff',
    padding: 12,
    margin: 16,
    borderRadius: 8,
    borderLeftWidth: 4,
    borderLeftColor: '#0057B8',
  },
  dealerBannerText: {
    fontSize: 14,
>>>>>>> 7c2963f3
    color: '#333',
    lineHeight: 20,
  },
});

export default CollectionScreen;<|MERGE_RESOLUTION|>--- conflicted
+++ resolved
@@ -14,28 +14,12 @@
 // Domain / context / services
 import { useAuth } from '../../contexts/AuthContext';
 import {
-<<<<<<< HEAD
-  getUserCards,
-=======
->>>>>>> 7c2963f3
   getUserWantList,
   createWantList,
   updateWantList,
   shareWantList,
 } from '../../services/collectionService';
 import { getUpcomingShows } from '../../services/showService';
-<<<<<<< HEAD
-import { UserCard, WantList, Show, UserRole } from '../../types';
-
-// UI components
-import WantListEditor from '../../components/WantListEditor';
-import AttendeeWantLists from '../../components/AttendeeWantLists';
-=======
-import { WantList, Show, UserRole } from '../../types';
-
-// UI components
-import WantListEditor from '../../components/WantListEditor';
->>>>>>> 7c2963f3
 
 const CollectionScreen: React.FC = () => {
   // ===== Auth =====
@@ -43,15 +27,6 @@
     authState: { user },
   } = useAuth();
   const userId = user?.id ?? '';
-<<<<<<< HEAD
-
-  // ===== Selling List State =====
-  const [sellingList, setSellingList] = useState<string>('');
-  const [loadingSellingList, setLoadingSellingList] = useState<boolean>(true);
-  const [savingSellingList, setSavingSellingList] = useState<boolean>(false);
-=======
-  const userRole = user?.role || UserRole.ATTENDEE;
->>>>>>> 7c2963f3
 
   // ===== Want List State =====
   const [wantList, setWantList] = useState<WantList | null>(null);
@@ -61,55 +36,6 @@
   const [upcomingShows, setUpcomingShows] = useState<Show[]>([]);
   const [loadingShows, setLoadingShows] = useState<boolean>(true);
 
-<<<<<<< HEAD
-  // Check if user is MVP Dealer or Show Organizer
-  const isAdvancedUser = user?.role === UserRole.MVP_DEALER || user?.role === UserRole.SHOW_ORGANIZER;
-  const isAttendee = user?.role === UserRole.ATTENDEE;
-  const isRegularDealer = user?.role === UserRole.DEALER;
-
-  /* ------------------------------------------------------------------
-   * Data Loading
-   * ------------------------------------------------------------------ */
-  const loadSellingList = async () => {
-    if (!userId) return;
-    setLoadingSellingList(true);
-    
-    try {
-      // For now, we'll simulate loading selling list data
-      // In a real implementation, you would fetch from a database
-      setTimeout(() => {
-        setSellingList(''); // Default empty selling list
-        setLoadingSellingList(false);
-      }, 500);
-    } catch (error) {
-      console.error('Error loading selling list:', error);
-      setLoadingSellingList(false);
-    }
-  };
-
-  const saveSellingList = async () => {
-    if (!userId) return;
-    setSavingSellingList(true);
-    
-    try {
-      // For now, we'll simulate saving selling list data
-      // In a real implementation, you would save to a database
-      setTimeout(() => {
-        Alert.alert('Success', 'Your selling list has been saved.');
-        setSavingSellingList(false);
-      }, 500);
-    } catch (error) {
-      console.error('Error saving selling list:', error);
-      Alert.alert('Error', 'Failed to save your selling list.');
-      setSavingSellingList(false);
-    }
-  };
-
-=======
-  /* ------------------------------------------------------------------
-   * Data Loading
-   * ------------------------------------------------------------------ */
->>>>>>> 7c2963f3
   const loadWantList = async () => {
     if (!userId) return;
     setLoadingWantList(true);
@@ -150,93 +76,11 @@
   useFocusEffect(
     React.useCallback(() => {
       // Refresh each time screen comes into focus
-<<<<<<< HEAD
-      loadSellingList();
-=======
->>>>>>> 7c2963f3
       loadWantList();
       loadUpcomingShows();
     }, [userId])
   );
 
-<<<<<<< HEAD
-  // Render selling section with text box
-  const renderSellingSection = () => (
-    <View style={styles.section}>
-      <View style={styles.sectionHeader}>
-        <Text style={styles.sectionTitle}>What I'm Selling</Text>
-        <Ionicons name="pricetags" size={22} color="#333" />
-      </View>
-      <View style={styles.sectionContent}>
-        {loadingSellingList ? (
-          <View style={styles.loadingContainer}>
-            <ActivityIndicator size="large" color="#FF6A00" />
-            <Text style={styles.loadingText}>Loading your selling list...</Text>
-          </View>
-        ) : (
-          <View style={styles.textEditorContainer}>
-            <Text style={styles.editorLabel}>
-              List the cards and items you're selling at upcoming shows:
-            </Text>
-            <TextInput
-              style={styles.textEditor}
-              multiline
-              placeholder="Example: 2021 Topps Chrome #1-100, 2020 Panini Prizm Basketball, Various PSA slabs..."
-              value={sellingList}
-              onChangeText={setSellingList}
-              textAlignVertical="top"
-            />
-            <View style={styles.editorActions}>
-              <TouchableOpacity
-                style={styles.saveButton}
-                onPress={saveSellingList}
-                disabled={savingSellingList}
-              >
-                {savingSellingList ? (
-                  <ActivityIndicator size="small" color="#FFFFFF" />
-                ) : (
-                  <>
-                    <Ionicons name="save-outline" size={18} color="#FFFFFF" />
-                    <Text style={styles.saveButtonText}>Save Selling List</Text>
-                  </>
-                )}
-              </TouchableOpacity>
-            </View>
-          </View>
-        )}
-      </View>
-    </View>
-  );
-
-  // Render want list section
-  const renderWantListSection = () => (
-    <View style={styles.section}>
-      <View style={styles.sectionHeader}>
-        <Text style={styles.sectionTitle}>My Want List</Text>
-        <Ionicons name="list" size={22} color="#333" />
-      </View>
-      <View style={styles.sectionContent}>
-=======
-  // Render different content based on user role
-  const renderContent = () => {
-    // Check if user is a dealer or show organizer
-    const isDealerOrOrganizer = 
-      userRole === UserRole.DEALER || 
-      userRole === UserRole.MVP_DEALER || 
-      userRole === UserRole.SHOW_ORGANIZER;
-
-    return (
-      <View style={styles.contentContainer}>
-        {isDealerOrOrganizer && (
-          <View style={styles.dealerBanner}>
-            <Text style={styles.dealerBannerText}>
-              As a {userRole === UserRole.SHOW_ORGANIZER ? 'Show Organizer' : 'Dealer'}, 
-              your want list is visible to other users at shows you're participating in.
-            </Text>
-          </View>
-        )}
-        
->>>>>>> 7c2963f3
         <WantListEditor
           wantList={wantList}
           userId={userId}
@@ -245,13 +89,6 @@
           isLoading={loadingWantList || loadingShows}
         />
       </View>
-<<<<<<< HEAD
-    </View>
-  );
-=======
-    );
-  };
->>>>>>> 7c2963f3
 
   return (
     <SafeAreaView style={styles.container}>
@@ -260,52 +97,6 @@
         <Text style={styles.headerTitle}>My Want List</Text>
       </View>
 
-<<<<<<< HEAD
-      <ScrollView style={styles.scrollContainer}>
-        {/* Render sections in the correct order based on user role */}
-        {isAdvancedUser ? (
-          // MVP Dealers and Show Organizers: Selling first, then Want List, then Attendee Want Lists
-          <>
-            {renderSellingSection()}
-            {renderWantListSection()}
-            
-            {/* Role-based info note */}
-            <View style={styles.infoNoteContainer}>
-              <AttendeeWantLists />
-            </View>
-          </>
-        ) : (
-          // Attendees and Regular Dealers: Want List first, then Selling
-          <>
-            {renderWantListSection()}
-            {renderSellingSection()}
-            
-            {/* Role-based info notes */}
-            <View style={styles.infoNoteContainer}>
-              {isAttendee && (
-                <Text style={styles.infoNoteText}>
-                  Note: Your lists are shared with MVP Dealers and Show Organizers to help you grow your collection.
-                </Text>
-              )}
-
-              {isRegularDealer && (
-                <>
-                  <Text style={styles.infoNoteText}>
-                    Note: Your lists are shared with MVP Dealers and Show Organizers to help you grow your collection.
-                  </Text>
-                  <Text style={styles.upgradeText}>
-                    Upgrade to an MVP Dealer account to access attendee want lists and increase your sales at shows!
-                  </Text>
-                </>
-              )}
-            </View>
-          </>
-        )}
-      </ScrollView>
-=======
-      {/* Content */}
-      {renderContent()}
->>>>>>> 7c2963f3
     </SafeAreaView>
   );
 };
@@ -326,125 +117,6 @@
     fontWeight: 'bold',
     color: '#333',
   },
-<<<<<<< HEAD
-  scrollContainer: {
-    flex: 1,
-  },
-  section: {
-    marginBottom: 20,
-  },
-  sectionHeader: {
-    flexDirection: 'row',
-    justifyContent: 'space-between',
-    alignItems: 'center',
-    backgroundColor: 'white',
-    padding: 16,
-    borderBottomWidth: 1,
-    borderBottomColor: '#f0f0f0',
-  },
-  sectionTitle: {
-    fontSize: 18,
-    fontWeight: 'bold',
-    color: '#333',
-  },
-  sectionContent: {
-    flex: 1,
-  },
-  infoNoteContainer: {
-    backgroundColor: 'white',
-    padding: 16,
-    marginHorizontal: 16,
-    marginBottom: 24,
-    borderRadius: 8,
-    shadowColor: '#000',
-    shadowOffset: { width: 0, height: 1 },
-    shadowOpacity: 0.1,
-    shadowRadius: 2,
-    elevation: 2,
-  },
-  infoNoteText: {
-    fontStyle: 'italic',
-    color: '#444',
-    marginBottom: 8,
-  },
-  upgradeText: {
-    fontWeight: '600',
-    color: '#c60',
-  },
-  loadingContainer: {
-    padding: 24,
-    alignItems: 'center',
-    justifyContent: 'center',
-    backgroundColor: 'white',
-  },
-  loadingText: {
-    marginTop: 12,
-    color: '#666666',
-    fontSize: 14,
-  },
-  textEditorContainer: {
-    backgroundColor: 'white',
-    padding: 16,
-  },
-  editorLabel: {
-    fontSize: 14,
-    fontWeight: '500',
-    color: '#333',
-    marginBottom: 8,
-  },
-  textEditor: {
-    height: 150,
-    borderWidth: 1,
-    borderColor: '#ddd',
-    borderRadius: 8,
-    padding: 12,
-    fontSize: 16,
-    backgroundColor: '#fafafa',
-    textAlignVertical: 'top',
-  },
-  editorActions: {
-    flexDirection: 'row',
-    justifyContent: 'flex-end',
-    marginTop: 16,
-  },
-  saveButton: {
-    flexDirection: 'row',
-    alignItems: 'center',
-    backgroundColor: '#FF6A00',
-    paddingVertical: 10,
-    paddingHorizontal: 16,
-    borderRadius: 20,
-  },
-  saveButtonText: {
-    color: 'white',
-    fontWeight: '600',
-    marginLeft: 6,
-  },
-  emptyContainer: {
-    flex: 1,
-    justifyContent: 'center',
-    alignItems: 'center',
-    padding: 24,
-    minHeight: 400,
-  },
-  emptyTitle: {
-    fontSize: 18,
-    fontWeight: 'bold',
-=======
-  contentContainer: {
-    flex: 1,
-  },
-  dealerBanner: {
-    backgroundColor: '#e6f2ff',
-    padding: 12,
-    margin: 16,
-    borderRadius: 8,
-    borderLeftWidth: 4,
-    borderLeftColor: '#0057B8',
-  },
-  dealerBannerText: {
-    fontSize: 14,
->>>>>>> 7c2963f3
     color: '#333',
     lineHeight: 20,
   },
