--- conflicted
+++ resolved
@@ -19,11 +19,6 @@
 import { UserRole, Badge } from '../../types';
 import { useNavigation, useIsFocused } from '@react-navigation/native';
 import * as badgeService from '../../services/badgeService';
-<<<<<<< HEAD
-import { checkAdminStatus } from '../../services/adminService';
-=======
-import { supabase } from '../../supabase'; // ✅ DB access for favourite count
->>>>>>> 7c2963f3
 
 const ProfileScreen: React.FC = () => {
   const { authState, logout, updateProfile, clearError, refreshUserRole } = useAuth();
@@ -57,54 +52,6 @@
     percent: number;
   } | null>(null);
 
-<<<<<<< HEAD
-  // Check if user is an admin when the component mounts
-  useEffect(() => {
-    const checkAdmin = async () => {
-      if (!user) return;
-      
-      setCheckingAdmin(true);
-      try {
-        const { isAdmin: adminStatus, error: adminError } = await checkAdminStatus();
-        if (!adminError) {
-          setIsAdmin(adminStatus);
-        }
-      } catch (err) {
-        console.error('Error checking admin status:', err);
-      } finally {
-        setCheckingAdmin(false);
-      }
-    };
-    
-    checkAdmin();
-  }, [user, isFocused]);
-=======
-  /* ------------------------------------------------------------------ */
-  /* Favourite-shows count (authoritative DB lookup)                     */
-  /* ------------------------------------------------------------------ */
-  const [favoriteCount, setFavoriteCount] = useState<number>(0);
-
-  const fetchFavoriteCount = async () => {
-    if (!user?.id) return;
-    try {
-      const { count, error } = await supabase
-        .from('user_favorite_shows')
-        .select('*', { count: 'exact', head: true })
-        .eq('user_id', user.id);
-
-      if (error) {
-        console.error('[ProfileScreen] Failed to fetch favorite count', error);
-        return;
-      }
-
-      if (typeof count === 'number') {
-        setFavoriteCount(count);
-      }
-    } catch (err) {
-      console.error('[ProfileScreen] Unexpected error fetching favorite count', err);
-    }
-  };
->>>>>>> 7c2963f3
 
   // Load user badges when the screen comes into focus
   useEffect(() => {
