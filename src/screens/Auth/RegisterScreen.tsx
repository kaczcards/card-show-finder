import React, { useState } from 'react';
import {
  View,
  Text,
  TextInput,
  TouchableOpacity,
  StyleSheet,
  ActivityIndicator,
  KeyboardAvoidingView,
  Platform,
  ScrollView,
  Alert,
  Image,
} from 'react-native';
import { SafeAreaView } from 'react-native-safe-area-context';
import { NativeStackScreenProps } from '@react-navigation/native-stack';
import { Ionicons } from '@expo/vector-icons';
import { useAuth } from '../../contexts/AuthContext';
import { UserRole } from '../../types';

// Define the auth navigation param list type
type AuthStackParamList = {
  Login: undefined;
  Register: undefined;
  ForgotPassword: undefined;
};

type Props = NativeStackScreenProps<AuthStackParamList, 'Register'>;

const RegisterScreen: React.FC<Props> = ({ navigation }) => {
  // State for form fields
  const [email, setEmail] = useState('');
  const [password, setPassword] = useState('');
  const [confirmPassword, setConfirmPassword] = useState('');
  const [firstName, setFirstName] = useState('');
  const [lastName, setLastName] = useState('');
  const [homeZipCode, setHomeZipCode] = useState('');
  const [showPassword, setShowPassword] = useState(false);
  const [isSubmitting, setIsSubmitting] = useState(false);
  const [selectedRole, setSelectedRole] = useState<UserRole>(UserRole.ATTENDEE);

  // Get auth context
  // FIX: Destructure authState from useAuth, then get error from authState
  const { register, authState, clearError } = useAuth();
  const { error } = authState; // Correctly access error from authState

  // Validate form
  const validateForm = () => {
    if (!email || !password || !confirmPassword || !firstName || !homeZipCode) {
      Alert.alert('Error', 'Please fill in all required fields');
      return false;
    }

    if (password !== confirmPassword) {
      Alert.alert('Error', 'Passwords do not match');
      return false;
    }

    // Simple email validation
    const emailRegex = /^[^\s@]+@[^\s@]+\.[^\s@]+$/;
    if (!emailRegex.test(email)) {
      Alert.alert('Error', 'Please enter a valid email address');
      return false;
    }

    // ZIP code validation (US format - 5 digits)
    const zipRegex = /^\d{5}$/;
    if (!zipRegex.test(homeZipCode)) {
      Alert.alert('Error', 'Please enter a valid 5-digit ZIP code');
      return false;
    }

    // Password strength validation
    if (password.length < 8) {
      Alert.alert('Error', 'Password must be at least 8 characters long');
      return false;
    }

    return true;
  };

  // Handle registration
  const handleRegister = async () => {
    if (!validateForm()) {
      return;
    }

    try {
      setIsSubmitting(true);
      // TODO: update AuthContext.register signature to include role
      // @ts-ignore – temporary until context/ service updated
      await register(email, password, firstName, lastName, homeZipCode, selectedRole);
      Alert.alert(
        'Registration Successful',
        'Your account has been created. Please verify your email address.',
        [{ text: 'OK', onPress: () => navigation.navigate('Login') }]
      );
    } catch (err: any) {
      const message: string = err?.message || '';

      // --- Account already exists ------------------------------------
      if (/already exists|user already registered|account .* exists/i.test(message)) {
        Alert.alert(
          'Account Already Exists',
          'An account with this email address already exists. Would you like to sign in instead?',
          [
            { text: 'Cancel', style: 'cancel' },
            {
              text: 'Sign In',
              onPress: () => handleNavigate('Login'),
            },
          ]
        );
        return;
      }

      // --- Network / offline errors ----------------------------------
      if (/network request failed|internet|offline/i.test(message)) {
        Alert.alert(
          'No Internet Connection',
          'Unable to reach the authentication server. Please check your internet connection and try again.'
        );
        return;
      }

      // --- Generic fallback ------------------------------------------
      Alert.alert('Registration Failed', message || 'Please try again');
    } finally {
      setIsSubmitting(false);
    }
  };

  // Clear any existing errors when navigating
  const handleNavigate = (screen: keyof AuthStackParamList) => {
    clearError();
    navigation.navigate(screen);
  };

  return (
    <SafeAreaView style={styles.safeArea}>
      <KeyboardAvoidingView
        style={styles.container}
        behavior={Platform.OS === 'ios' ? 'padding' : 'height'}
      >
        <ScrollView
          contentContainerStyle={styles.scrollContent}
          keyboardShouldPersistTaps="handled"
        >
          <View style={styles.logoContainer}>
            <Image
              source={require('../../../assets/splash-icon.png')}
              style={styles.logo}
              resizeMode="contain"
            />
            <Text style={styles.appName}>Card Show Finder</Text>
          </View>

          <View style={styles.formContainer}>
            <Text style={styles.title}>Create Account</Text>
            <Text style={styles.subtitle}>Sign up to find card shows near you</Text>

            {error ? ( // This now correctly accesses error from authState
              <View style={styles.errorContainer}>
                <Text style={styles.errorText}>{error}</Text>
              </View>
            ) : null}

            <View style={styles.inputContainer}>
              <Ionicons name="mail-outline" size={20} color="#666" style={styles.inputIcon} />
              <TextInput
                style={styles.input}
                placeholder="Email *"
                placeholderTextColor="#999"
                value={email}
                onChangeText={setEmail}
                autoCapitalize="none"
                keyboardType="email-address"
                autoCorrect={false}
                editable={!isSubmitting}
              />
            </View>

            <View style={styles.inputContainer}>
              <Ionicons name="lock-closed-outline" size={20} color="#666" style={styles.inputIcon} />
              <TextInput
                style={styles.input}
                placeholder="Password *"
                placeholderTextColor="#999"
                value={password}
                onChangeText={setPassword}
                secureTextEntry={!showPassword}
                autoCapitalize="none"
                autoCorrect={false}
                editable={!isSubmitting}
              />
              <TouchableOpacity
                style={styles.eyeIcon}
                onPress={() => setShowPassword(!showPassword)}
              >
                <Ionicons
                  name={showPassword ? 'eye-off-outline' : 'eye-outline'}
                  size={20}
                  color="#666"
                />
              </TouchableOpacity>
            </View>

            <View style={styles.inputContainer}>
              <Ionicons name="lock-closed-outline" size={20} color="#666" style={styles.inputIcon} />
              <TextInput
                style={styles.input}
                placeholder="Confirm Password *"
                placeholderTextColor="#999"
                value={confirmPassword}
                onChangeText={setConfirmPassword}
                secureTextEntry={!showPassword}
                autoCapitalize="none"
                autoCorrect={false}
                editable={!isSubmitting}
              />
            </View>

            <View style={styles.inputContainer}>
              <Ionicons name="person-outline" size={20} color="#666" style={styles.inputIcon} />
              <TextInput
                style={styles.input}
                placeholder="First Name *"
                placeholderTextColor="#999"
                value={firstName}
                onChangeText={setFirstName}
                autoCorrect={false}
                editable={!isSubmitting}
              />
            </View>

            <View style={styles.inputContainer}>
              <Ionicons name="person-outline" size={20} color="#666" style={styles.inputIcon} />
              <TextInput
                style={styles.input}
                placeholder="Last Name (Optional)"
                placeholderTextColor="#999"
                value={lastName}
                onChangeText={setLastName}
                autoCorrect={false}
                editable={!isSubmitting}
              />
            </View>

            <View style={styles.inputContainer}>
              <Ionicons name="location-outline" size={20} color="#666" style={styles.inputIcon} />
              <TextInput
                style={styles.input}
                placeholder="Home ZIP Code *"
                placeholderTextColor="#999"
                value={homeZipCode}
                onChangeText={setHomeZipCode}
                keyboardType="numeric"
                maxLength={5}
                autoCorrect={false}
                editable={!isSubmitting}
              />
            </View>

          {/* ----------  Role Selection ---------- */}
          <View style={styles.roleContainer}>
            {/* Attendee */}
            <TouchableOpacity
              style={styles.roleOption}
              onPress={() => setSelectedRole(UserRole.ATTENDEE)}
              disabled={isSubmitting}
            >
              <Ionicons name="person-outline" size={24} color="#666" style={styles.roleIcon} />
              <View style={styles.roleTextContainer}>
                <Text style={styles.roleLabel}>Attendee</Text>
                <Text style={styles.roleDescription}>
                  Free account for collectors to find shows, track their collection, and connect with
                  other enthusiasts.
                </Text>
              </View>
              <Ionicons
                name={
                  selectedRole === UserRole.ATTENDEE
                    ? 'radio-button-on'
                    : 'radio-button-off'
                }
                size={22}
                color="#007AFF"
              />
            </TouchableOpacity>

            {/* Dealer */}
            <TouchableOpacity
              style={styles.roleOption}
              onPress={() => setSelectedRole(UserRole.DEALER)}
              disabled={isSubmitting}
            >
              <Ionicons
                name="briefcase-outline"
                size={24}
                color="#666"
                style={styles.roleIcon}
              />
              <View style={styles.roleTextContainer}>
                <Text style={styles.roleLabel}>Dealer</Text>
                <Text style={styles.roleDescription}>
                  Create listings for shows, manage inventory, and interact directly with collectors.
                  Upgrade to MVP for advanced features.
                </Text>
              </View>
              <Ionicons
                name={
                  selectedRole === UserRole.DEALER ? 'radio-button-on' : 'radio-button-off'
                }
                size={22}
                color="#007AFF"
              />
            </TouchableOpacity>
          </View>

            <Text style={styles.requiredFieldsNote}>* Required fields</Text>

            <TouchableOpacity
              style={[styles.button, isSubmitting && styles.buttonDisabled]}
              onPress={handleRegister}
              disabled={isSubmitting}
            >
              {isSubmitting ? (
                <ActivityIndicator color="#fff" />
              ) : (
                <Text style={styles.buttonText}>Create Account</Text>
              )}
            </TouchableOpacity>

            <View style={styles.loginContainer}>
              <Text style={styles.loginText}>Already have an account? </Text>
              <TouchableOpacity
                onPress={() => handleNavigate('Login')}
                disabled={isSubmitting}
              >
                <Text style={styles.loginLink}>Sign In</Text>
              </TouchableOpacity>
            </View>
          </View>
<<<<<<< HEAD
=======

          {/* Mini logo at bottom */}
>>>>>>> 2b05cbb4
        </ScrollView>
      </KeyboardAvoidingView>
    </SafeAreaView>
  );
};

const styles = StyleSheet.create({
  safeArea: {
    flex: 1,
    backgroundColor: '#fff',
  },
  container: {
    flex: 1,
  },
  scrollContent: {
    flexGrow: 1,
    padding: 20,
  },
  logoContainer: {
    alignItems: 'center',
    marginBottom: 50,
    marginTop: 20,
    /* ---------- Drop-shadow for the logo ---------- */
    shadowColor: '#000',
    shadowOffset: { width: 0, height: 3 },
    shadowOpacity: 0.3,
    shadowRadius: 5,
    elevation: 4,
  },
  logo: {
    width: 150,
    height: 150,
    marginBottom: 10,
  },
  appName: {
    fontSize: 22,
    fontWeight: 'bold',
    color: '#FF6A00',
  },
  formContainer: {
    width: '100%',
  },
  title: {
    fontSize: 28,
    fontWeight: 'bold',
    marginBottom: 8,
    color: '#333',
  },
  subtitle: {
    fontSize: 16,
    color: '#666',
    marginBottom: 24,
  },
  errorContainer: {
    backgroundColor: '#FEE2E2',
    padding: 10,
    borderRadius: 8,
    marginBottom: 16,
  },
  errorText: {
    color: '#DC2626',
    fontSize: 14,
  },
  inputContainer: {
    flexDirection: 'row',
    alignItems: 'center',
    borderWidth: 1,
    borderColor: '#ddd',
    borderRadius: 8,
    marginBottom: 16,
    paddingHorizontal: 10,
    height: 50,
  },
  inputIcon: {
    marginRight: 10,
  },
  input: {
    flex: 1,
    height: 50,
    color: '#333',
    fontSize: 16,
  },
  eyeIcon: {
    padding: 10,
  },
  requiredFieldsNote: {
    fontSize: 12,
    color: '#666',
    marginBottom: 16,
    alignSelf: 'flex-start',
  },
  button: {
    backgroundColor: '#007AFF',
    borderRadius: 8,
    height: 50,
    alignItems: 'center',
    justifyContent: 'center',
    marginBottom: 16,
  },
  buttonDisabled: {
    backgroundColor: '#99C9FF',
  },
  buttonText: {
    color: '#fff',
    fontSize: 16,
    fontWeight: 'bold',
  },
  loginContainer: {
    flexDirection: 'row',
    justifyContent: 'center',
    marginTop: 16,
    marginBottom: 30,
  },
  loginText: {
    color: '#666',
    fontSize: 14,
  },
  loginLink: {
    color: '#007AFF',
    fontSize: 14,
    fontWeight: 'bold',
  },
  /* ----------  Role-selection styles ---------- */
  roleContainer: {
    marginTop: 10,
    marginBottom: 24,
  },
  roleOption: {
    flexDirection: 'row',
    alignItems: 'flex-start',
    borderWidth: 1,
    borderColor: '#ddd',
    borderRadius: 8,
    padding: 12,
    marginBottom: 12,
  },
  roleIcon: {
    marginRight: 12,
    marginTop: 2,
  },
  roleTextContainer: {
    flex: 1,
    marginRight: 8,
  },
  roleLabel: {
    fontSize: 16,
    fontWeight: 'bold',
    color: '#333',
    marginBottom: 4,
  },
  roleDescription: {
    fontSize: 14,
    color: '#666',
    lineHeight: 18,
  },
});

export default RegisterScreen;<|MERGE_RESOLUTION|>--- conflicted
+++ resolved
@@ -341,11 +341,6 @@
               </TouchableOpacity>
             </View>
           </View>
-<<<<<<< HEAD
-=======
-
-          {/* Mini logo at bottom */}
->>>>>>> 2b05cbb4
         </ScrollView>
       </KeyboardAvoidingView>
     </SafeAreaView>
