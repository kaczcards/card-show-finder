import React, { useState, useEffect } from 'react';
import {
  View,
  Text,
  StyleSheet,
  ScrollView,
  Image,
  TouchableOpacity,
  Linking,
  Share,
  ActivityIndicator,
  Alert
} from 'react-native';
import { Ionicons } from '@expo/vector-icons';
import { supabase } from '../../supabase';
import { useAuth } from '../../contexts/AuthContext';
import { CommonActions } from '@react-navigation/native';
import * as userRoleService from '../../services/userRoleService';
<<<<<<< HEAD
import * as organizerService from '../../services/organizerService';
=======
import * as showService from '../../services/showService';
>>>>>>> 2b05cbb4
import { UserRole } from '../../types';

import GroupMessageComposer from '../../components/GroupMessageComposer';
import DealerDetailModal from '../../components/DealerDetailModal';

<<<<<<< HEAD
/* ------------------------------------------------------------------ */
/* Local assets                                                        */
/* ------------------------------------------------------------------ */
// Default placeholder shown when a show has no custom image
=======
// Stock images for show items (same as HomeScreen)
const stockImages = [
  require('../../../assets/stock/home_show_01.jpg'),
  require('../../../assets/stock/home_show_02.jpg'),
  require('../../../assets/stock/home_show_03.jpg'),
  require('../../../assets/stock/home_show_04.jpg'),
  require('../../../assets/stock/home_show_05.jpg'),
  require('../../../assets/stock/home_show_06.jpg'),
  require('../../../assets/stock/home_show_07.jpg'),
  require('../../../assets/stock/home_show_08.jpg'),
  require('../../../assets/stock/home_show_09.jpg'),
  require('../../../assets/stock/home_show_10.jpg'),
];

// Always-safe fallback
const fallbackImage = require('../../../assets/stock/home_show_01.jpg');

// Dedicated placeholder image for shows without an explicit image.
// NOTE: this was previously pointing at `assets/stock/placeholder-show.png`
// which does not exist.  The image now lives in `assets/images/`.
>>>>>>> 2b05cbb4
const placeholderShowImage = require('../../../assets/images/placeholder-show.png');

interface ShowDetailProps {
  route: any;
  navigation: any;
}
// ******** AUTHENTICATION FIX *********
import { createClient } from '@supabase/supabase-js';
import AsyncStorage from '@react-native-async-storage/async-storage';
import Constants from 'expo-constants';

// Supabase client for direct auth check
const directSupabaseUrl = process.env.EXPO_PUBLIC_SUPABASE_URL || Constants.expoConfig?.extra?.supabaseUrl;
const directSupabaseKey = process.env.EXPO_PUBLIC_SUPABASE_ANON_KEY || Constants.expoConfig?.extra?.supabaseAnonKey;
const directSupabase = createClient(directSupabaseUrl, directSupabaseKey, {
  auth: {
    storage: AsyncStorage,
    autoRefreshToken: true,
    persistSession: true,
  },
});

/* -------------------------------------------------------------------------- */
/* Utility presentation components (kept local to avoid extra files)          */
/* -------------------------------------------------------------------------- */
type InfoRowProps = {
  icon: React.ComponentProps<typeof Ionicons>['name'];
  text?: string;
  children?: React.ReactNode;
};

/** Renders a consistent "icon + text" row */
const InfoRow: React.FC<InfoRowProps> = ({ icon, text, children }) => {
  /* ----------------------------------------------------------------
   * RN requires all strings to be wrapped in <Text>.  If a caller
   * passes `children` as a bare string we wrap it proactively.
   * ---------------------------------------------------------------- */
  const renderContent = () => {
    if (children === undefined || children === null) {
      return <Text style={styles.infoText}>{text}</Text>;
    }

    // children exists – wrap if it's a primitive
    if (typeof children === 'string' || typeof children === 'number') {
      return <Text style={styles.infoText}>{children}</Text>;
    }

    // otherwise assume it's valid ReactNode(s)
    return children;
  };

  return (
    <View style={styles.infoRow}>
      <Ionicons
        name={icon}
        size={20}
        color="#666666"
        style={styles.infoIcon}
      />
      {renderContent()}
    </View>
  );
};

/** Section header helper for consistent typography */
const SectionHeader: React.FC<{ children: React.ReactNode }> = ({ children }) => (
  <Text style={styles.sectionTitle}>{children}</Text>
);

const ShowDetailScreen: React.FC<ShowDetailProps> = ({ route, navigation }) => {
  const { showId } = route.params;
  
  // Get the entire auth context to access all available properties
  const authContext = useAuth();
  // Try multiple ways to access user data for resilience
  const user = authContext.authState?.user || null;
  
  // Debug logging for authentication state
  useEffect(() => {
    console.log('Auth state in ShowDetailScreen:', 
      authContext.authState?.isAuthenticated ? 'Authenticated' : 'Not authenticated',
      'User ID:', authContext.authState?.user?.id || 'undefined'
    );
  }, [authContext.authState]);
  
  const [show, setShow] = useState<any>(null);
  const [loading, setLoading] = useState(true);
  const [error, setError] = useState<string | null>(null);
  const [isFavorite, setIsFavorite] = useState(false);
  const [showBroadcastModal, setShowBroadcastModal] = useState(false);
  
  // Check if user is show organizer
  const [isShowOrganizer, setIsShowOrganizer] = useState(false);
  const [isMvpDealer, setIsMvpDealer] = useState(false);
  
  // State for all participating dealers (formerly mvpDealers)
  const [participatingDealers, setParticipatingDealers] = useState<any[]>([]);
  const [loadingDealers, setLoadingDealers] = useState(false);

<<<<<<< HEAD
  // State for show claiming
  const [canClaimShow, setCanClaimShow] = useState(false);
  const [isClaimingShow, setIsClaimingShow] = useState(false);
  const [isCurrentUserOrganizer, setIsCurrentUserOrganizer] = useState(false);
=======
  // State for show claiming functionality
  const [isShowClaimed, setIsShowClaimed] = useState(false);
  const [isClaimingShow, setIsClaimingShow] = useState(false);
>>>>>>> 2b05cbb4

  /* ---------- Dealer-detail modal state ---------- */
  const [showDealerDetailModal, setShowDealerDetailModal] = useState(false);
  const [selectedDealer, setSelectedDealer] = useState<{ id: string; name: string } | null>(
    null
  );

  /* ---------- Image loading / error state ---------- */
  const [imageLoading, setImageLoading] = useState(true);
  const [imageError, setImageError] = useState(false);
  const [imageRetryCount, setImageRetryCount] = useState(0);

  /**
   * Get a consistent stock image based on show ID or index
   * This uses the same logic as HomeScreen for consistency
   */
  const getStockImage = (id?: string, index: number = 0) => {
    if (!id) return stockImages[index % stockImages.length];
    
    // Use a hash-like approach to consistently map show IDs to images
    const hash = id.split('').reduce((acc, char) => acc + char.charCodeAt(0), 0);
    return stockImages[hash % stockImages.length] || fallbackImage;
  };

  /**
   * Retry loading the image when it fails
   */
  const handleImageError = () => {
    // Only retry a few times to avoid infinite loop
    if (imageRetryCount < 2) {
      setImageRetryCount(prev => prev + 1);
      setImageError(false);
      setImageLoading(true);
    } else {
      setImageError(true);
      setImageLoading(false);
    }
  };

  useEffect(() => {
    if (!user) {
      console.log('No user found in auth state, resetting organizer/dealer status');
      setIsShowOrganizer(false);
      setIsMvpDealer(false);
      return;
    }
    
    console.log('User role in ShowDetailScreen:', user.role);
    const userRole = user.role as UserRole;
    
    // Explicitly check if the user has the SHOW_ORGANIZER role
    const hasOrganizerRole = userRole === UserRole.SHOW_ORGANIZER;
    console.log('Is user a show organizer?', hasOrganizerRole);
    
    setIsShowOrganizer(hasOrganizerRole);
    setIsMvpDealer(userRole === UserRole.MVP_DEALER);
    
    // In test mode, treat all authenticated users as organizers
    if (userRoleService.IS_TEST_MODE) {
      console.log('Test mode enabled, treating user as organizer');
      setIsShowOrganizer(true);
    }
  }, [user]);
  
  useEffect(() => {
    fetchShowDetails();
    fetchParticipatingDealers(showId); // Call the new function
    // Always verify favourite status on mount / when showId changes
    checkIfFavorite();
  }, [showId]);
  
  const fetchShowDetails = async () => {
    try {
      setLoading(true);
      /* ------------------------------------------------------------------
       * 1. Fetch the show record itself (no implicit FK join)
       * ------------------------------------------------------------------ */
      const { data, error } = await supabase
        .from('shows')
        .select('*')
        .eq('id', showId)
        .single();

      if (error) throw error;

      if (data) {
        /* ----------------------------------------------------------------
         * 2. If the show has an organizer_id, fetch that user's profile
         * in a second query.  Attach as `profiles` so the rest of the
         * component can keep using the previous shape.
         * ---------------------------------------------------------------- */
        if (data.organizer_id) {
          const { data: profileData, error: profileError } = await supabase
            .from('profiles')
            .select('username, full_name, avatar_url')
            .eq('id', data.organizer_id)
            .single();

          if (profileError) {
            console.error('Error fetching organizer profile:', profileError);
          } else if (profileData) {
            // Mimic the original foreign-table alias
            (data as any).profiles = profileData;
          }
        }

        setShow(data);
        setIsShowClaimed(!!data.claimed);

        // Update navigation title
        navigation.setOptions({
          title: data.title || 'Show Details',
        });
      }
    } catch (error) {
      console.error('Error fetching show details:', error);
      setError('Failed to load show details');
    } finally {
      setLoading(false);
    }
  };
  
  /**
   * Fetch all participating dealers (MVP and regular dealers) for a show.
   *
   * 1.  Get all participants' user_ids from `show_participants`.
   * 2.  Fetch those users' profiles where role is 'mvp_dealer' or 'dealer'.
   */
  const fetchParticipatingDealers = async (showId: string) => { // Renamed function
    try {
      setLoadingDealers(true);

      /* ---------------- Step 1: participants ---------------- */
      const {
        data: participants,
        error: participantsError,
      } = await supabase
        .from('show_participants')
        .select('userid')
        .eq('showid', showId);

      if (participantsError) {
        console.error('Error fetching show participants:', participantsError);
        return;
      }

      console.warn(`Found ${participants?.length || 0} participants for show ${showId}`);
      console.log('Participants:', JSON.stringify(participants));

      if (!participants || participants.length === 0) {
        setParticipatingDealers([]); // Set to new state name
        return;
      }

      // Extract distinct user IDs
      const participantUserIds = [
        ...new Set(participants.map((p) => p.userid)),
      ];

      console.warn(`Extracted ${participantUserIds.length} unique user IDs`);
      console.log('User IDs:', JSON.stringify(participantUserIds));

      /* ---------------- Step 2: profiles ---------------- */
      // Fetch profiles for both 'mvp_dealer' and 'dealer' roles
      const {
        data: dealerProfiles,
        error: profilesError,
      } = await supabase
        .from('profiles')
        .select('id, first_name, last_name, profile_image_url, role, account_type') // Select role and account_type
        .in('id', participantUserIds)
        // Filter to include only 'mvp_dealer' and 'dealer' roles (case-insensitive for robustness)
        .or(`role.eq.${UserRole.MVP_DEALER},role.eq.${UserRole.DEALER}`); // Use enum values

      if (profilesError) {
        console.error('Error fetching dealer profiles:', profilesError);
        return;
      }

      console.warn(`Found ${dealerProfiles?.length || 0} participating dealers`);
      console.log('Dealer profiles:', JSON.stringify(dealerProfiles));

      if (dealerProfiles && dealerProfiles.length > 0) {
        const dealers = dealerProfiles.map((profile) => {
          const fullName = `${profile.first_name ?? ''} ${profile.last_name ?? ''}`.trim();
          return {
            id: profile.id,
            name: fullName || profile.id.substring(0, 8),
            profileImageUrl: profile.profile_image_url,
            role: profile.role as UserRole, // Store the role
            accountType: profile.account_type // Store account type
          };
        });
        setParticipatingDealers(dealers); // Set to new state name
      } else {
        setParticipatingDealers([]); // Set to new state name
      }
    } catch (error) {
      console.error('Error in fetchParticipatingDealers:', error);
    } finally {
      setLoadingDealers(false);
    }
  };
  
  /**
   * Checks if the current show is in the authenticated user's favourites
   * using the same directSupabase client utilised in `toggleFavorite`.
   */
  const checkIfFavorite = async () => {
    try {
      console.log('🔍 FAV DEBUG - Running checkIfFavorite for showId:', showId);

      /* -----------------------------------------------------------
       * 1. Get current session (avoid relying on `user` prop)
       * --------------------------------------------------------- */
      const {
        data: { session },
        error: sessionError,
      } = await directSupabase.auth.getSession();

      if (sessionError || !session?.user?.id) {
        console.warn(
          '🔍 FAV DEBUG - No authenticated session found while checking favourites',
          sessionError?.message
        );
        setIsFavorite(false);
        return;
      }

      const userId = session.user.id;

      /* -----------------------------------------------------------
       * 2. Query user_favorite_shows for this show / user combo
       * --------------------------------------------------------- */
      const { data, error } = await directSupabase
        .from('user_favorite_shows')
        .select()
        .eq('user_id', userId)
        .eq('show_id', showId)
        .single();

      if (!error && data) {
        console.log('🔍 FAV DEBUG - Favourite record exists:', data);
        setIsFavorite(true);
      } else {
        if (error && error.code !== 'PGRST116') {
          // Ignore "no rows" (PGRST116). Log anything else.
          console.error('🚨 FAV ERROR - Error checking favourite status:', error);
        }
        setIsFavorite(false);
      }
    } catch (error) {
      console.error('Error checking favorite status:', error);
    }
  };
  
const toggleFavorite = async () => {
  // Direct session check without using AuthContext
  try {
    // Log environment variables to debug connection issues
    console.log('🔍 ENV DEBUG - Supabase URL:', directSupabaseUrl ? 'Set' : 'Not set');
    console.log('🔍 ENV DEBUG - Supabase Key:', directSupabaseKey ? 'Set' : 'Not set');
    
    const { data: { session }, error: sessionError } = await directSupabase.auth.getSession();
    
    if (sessionError || !session || !session.user) {
      console.error('🚨 AUTH ERROR - No direct session found:', sessionError?.message, 'Code:', sessionError?.code);
      Alert.alert('Sign In Required', 'Please sign in to save favorites');
      return;
    }
    
    const userId = session.user.id;
    console.log('🔍 AUTH DEBUG - Got userId directly from session:', userId);
    
    // Check if a favorites record exists at the beginning to confirm persistence
    try {
      console.log('🔍 DB DEBUG - Checking if favorite already exists in database');
      const { data: existingFavorite, error: checkError } = await directSupabase
        .from('user_favorite_shows')
        .select()
        .eq('user_id', userId)
        .eq('show_id', showId)
        .single();
      
      if (checkError) {
        if (checkError.code === 'PGRST116') {
          // PGRST116 is "No rows returned" - expected if not favorited
          console.log('🔍 DB DEBUG - No existing favorite record found');
        } else {
          // This could indicate a more serious issue like missing table
          console.error('🚨 DB ERROR - Error checking existing favorite:', checkError.message, 'Code:', checkError.code);
          
          // Check specifically for "relation does not exist" error
          if (checkError.code === '42P01') {
            console.error('🚨 DB ERROR - The user_favorite_shows table does not exist in the database!');
            Alert.alert(
              'Database Error', 
              'The favorites feature is not properly set up. Please contact support.'
            );
            return;
          }
        }
      } else if (existingFavorite) {
        console.log('🔍 DB DEBUG - Existing favorite record found:', existingFavorite);
        // If UI state doesn't match DB state, update it
        if (!isFavorite) {
          console.log('🔍 STATE DEBUG - UI state doesn\'t match DB state, updating to favorited');
          setIsFavorite(true);
          // UI now matches DB; no further DB operation required.
          return;
        }
      }
    } catch (checkErr: any) {
      console.error('🚨 UNEXPECTED ERROR checking favorite status:', checkErr.message, checkErr.code || 'No code');
    }
    
    if (isFavorite) {
      // Remove from favorites
      console.log('🔍 DB OPERATION - Removing favorite:', { userId, showId });
      const { data: deleteData, error: deleteError } = await directSupabase
        .from('user_favorite_shows')
        .delete()
        .eq('user_id', userId)
        .eq('show_id', showId);
      
      if (deleteError) {
        console.error('🚨 DB ERROR - Failed to remove favorite:', deleteError.message, 'Code:', deleteError.code);
        
        // Handle specific error types
        if (deleteError.code === '42P01') {
          // Table doesn't exist
          Alert.alert('Database Error', 'The favorites table does not exist. Please contact support.');
        } else if (deleteError.code === '23503') {
          // Foreign key violation
          Alert.alert('Error', 'Could not remove favorite due to data integrity issue.');
        } else {
          Alert.alert('Error', `Failed to remove favorite: ${deleteError.message}`);
        }
        return;
      }
      
      console.log('✅ DB SUCCESS - Removed favorite. Response:', deleteData);
      setIsFavorite(false);
      console.log('✅ STATE UPDATE - Updated isFavorite to false');
    } else {
      // Add to favorites
      console.log('🔍 DB OPERATION - Adding favorite:', { userId, showId });
      const { data: insertData, error: insertError } = await directSupabase
        .from('user_favorite_shows')
        .insert([{ user_id: userId, show_id: showId }]);
      
      if (insertError) {
        console.error('🚨 DB ERROR - Failed to add favorite:', insertError.message, 'Code:', insertError.code);
        
        // Handle specific error types
        if (insertError.code === '42P01') {
          // Table doesn't exist
          Alert.alert('Database Error', 'The favorites table does not exist. Please contact support.');
        } else if (insertError.code === '23503') {
          // Foreign key violation
          Alert.alert('Error', 'Could not add favorite due to data integrity issue (e.g., show or user does not exist).');
        } else if (insertError.code === '23505') {
          // Unique constraint violation (already favorited)
          Alert.alert('Info', 'This show is already in your favorites.');
        } else {
          Alert.alert('Error', `Failed to add favorite: ${insertError.message}`);
        }
        return;
      }
      
      console.log('✅ DB SUCCESS - Added favorite. Response:', insertData);
      setIsFavorite(true);
      console.log('✅ STATE UPDATE - Updated isFavorite to true');
    }
  } catch (error: any) {
    // Log detailed error information
    console.error('🚨 UNEXPECTED ERROR in toggleFavorite:', error);
    console.error('Error details:', {
      message: error.message || 'Unknown error',
      code: error.code || 'No code',
      stack: error.stack || 'No stack trace'
    });
    Alert.alert('Error', 'An unexpected error occurred while updating favorites.');
  }
};
<<<<<<< HEAD
  /**
   * Handles claiming a show as an organizer
   */
  const handleClaimShow = async () => {
    if (!user || !isShowOrganizer) {
      Alert.alert('Permission Denied', 'You must be a Show Organizer to claim this show.');
      return;
    }

    try {
      setIsClaimingShow(true);
      
      const { success, error } = await organizerService.claimShow(showId, user.id);
      
      if (success) {
        Alert.alert(
          'Success!', 
          'You have successfully claimed this show. You can now manage it and respond to reviews.',
          [{ text: 'OK', onPress: () => fetchShowDetails() }]
        );
      } else {
        Alert.alert('Error', error || 'Failed to claim show. Please try again later.');
      }
    } catch (error: any) {
      console.error('Error claiming show:', error);
      Alert.alert('Error', 'An unexpected error occurred while claiming the show.');
    } finally {
      setIsClaimingShow(false);
    }
  };

  /**
   * Navigates to the edit show screen
   */
  const navigateToEditShow = () => {
    navigation.navigate('EditShow', { showId });
  };
=======

const handleClaimShow = async () => {
  try {
    if (!user) {
      Alert.alert('Authentication Required', 'You must be logged in as a Show Organizer to claim this show.');
      return;
    }

    setIsClaimingShow(true);
    
    // Call API to claim the show
    const result = await showService.claimShow(showId, user.id);
    
    if (result.success) {
      // Update local state to reflect claimed status
      setShow(prev => ({
        ...prev,
        claimed: true,
        claimed_by: user.id
      }));
      
      setIsShowClaimed(true);
      
      // Show success message
      Alert.alert(
        'Show Claimed',
        'You are now the organizer of this show. You can edit show details and manage dealers.',
        [{ text: 'OK' }]
      );
    } else {
      throw new Error(result.message || 'Failed to claim show');
    }
  } catch (error) {
    console.error('Error claiming show:', error);
    Alert.alert(
      'Error',
      'There was a problem claiming this show. Please try again.',
      [{ text: 'OK' }]
    );
  } finally {
    setIsClaimingShow(false);
  }
};
>>>>>>> 2b05cbb4

  const shareShow = async () => {
    try {
      if (!show) return;
      
      const message = `Check out this card show: ${show.title}\n\nWhen: ${formatShowDate(show)}\nWhere: ${show.location}\n\nShared from Card Show Finder app`;
      
      await Share.share({
        message,
        title: show.title
      });
    } catch (error) {
      console.error('Error sharing:', error);
    }
  };
  
  const formatShowDate = (show: any) => {
    if (!show) return '';
    
    try {
      // Strip any time component and rebuild date at noon local time to
      // avoid negative TZ offsets (e.g. UTC stored date displays previous day).
      const startIso = (show.start_date as string).split('T')[0];
      const endIso =
        show.end_date && typeof show.end_date === 'string'
          ? (show.end_date as string).split('T')[0]
          : null;

      const startDate = new Date(`${startIso}T12:00:00`);
      const endDate = endIso ? new Date(`${endIso}T12:00:00`) : null;

      const options = {
        weekday: 'short',
        month: 'short',
        day: 'numeric',
      } as const;

      if (endDate && startDate.toDateString() !== endDate.toDateString()) {
        return `${startDate.toLocaleDateString(
          undefined,
          options
        )} - ${endDate.toLocaleDateString(undefined, options)}`;
      }

      return startDate.toLocaleDateString(undefined, options);
    } catch (e) {
      console.error('Error formatting date:', e);
      return show.start_date || 'Date unavailable';
    }
  };
  
  /* -------------------------------------------------------------- */
  /* Helper: format a time string to 12-hour hh:mm                   */
  /* -------------------------------------------------------------- */
  const formatTime = (timeString?: string | null) => {
    if (!timeString) return '';
    try {
      const date = new Date(timeString);
      return date.toLocaleTimeString([], { hour: '2-digit', minute: '2-digit' });
    } catch (e) {
      console.error('Error formatting time:', e);
      return timeString ?? '';
    }
  };
  
  /**
   * Build a friendly start–end time string if the show includes hours.
   * Accepts both snake_case (DB) and camelCase (sanity) variants.
   */
  const getFormattedShowHours = (show: any): string => {
    if (!show) return 'Time not specified';

    const start =
      show.start_time ??
      show.startTime ??
      show.time ?? // legacy single-field fallback
      null;
    const end = show.end_time ?? show.endTime ?? null;

    if (start && end && start !== end) {
      return `${formatTime(start)} - ${formatTime(end)}`;
    }

    if (start) return formatTime(start);
    if (end) return formatTime(end);
    
    // Try to extract time from description as a last resort
    if (show.description) {
      return extractTimeFromDescription(show.description) || 'Time not specified';
    }
    
    return 'Time not specified';
  };
  
  /**
   * Attempts to extract time information from the show description
   * using common patterns like "10am-4pm" or "10:00 AM to 5:00 PM"
   */
  const extractTimeFromDescription = (description: string): string | null => {
    if (!description) return null;
    
    // Common time patterns:
    // 1. 10am-4pm, 10 am - 4 pm
    // 2. 10:00 AM to 5:00 PM, 10:00AM-5:00PM
    // 3. 10 to 4, 10-4
    
    // Look for time patterns with AM/PM
    const timePattern1 = /(\d{1,2})(:\d{2})?\s*(am|pm|AM|PM)\s*[-–—to]\s*(\d{1,2})(:\d{2})?\s*(am|pm|AM|PM)/;
    const match1 = description.match(timePattern1);
    if (match1) {
      return `${match1[1]}${match1[2] || ''}${match1[3].toLowerCase()} - ${match1[4]}${match1[5] || ''}${match1[6].toLowerCase()}`;
    }
    
    // Look for simple hour ranges (10-4)
    const timePattern2 = /\b(\d{1,2})\s*[-–—to]\s*(\d{1,2})(\s*[ap]m)?\b/i;
    const match2 = description.match(timePattern2);
    if (match2) {
      if (match2[3]) {
        // Has am/pm suffix
        return `${match2[1]}${match2[3].toLowerCase()} - ${match2[2]}${match2[3].toLowerCase()}`;
      } else {
        // No am/pm, assume it's like "10-4" meaning "10am-4pm"
        return `${match2[1]}am - ${match2[2]}pm`;
      }
    }
    
    // No time pattern found
    return null;
  };
  
  const openMapLocation = () => {
    if (!show) return;
    
    const address = encodeURIComponent(show.address || show.location);
    const url = `https://maps.apple.com/?q=${address}`;
    
    Linking.canOpenURL(url).then(supported => {
      if (supported) {
        Linking.openURL(url);
      } else {
        // Fallback for Android
        const googleUrl = `https://www.google.com/maps/search/?api=1&query=${address}`;
        Linking.openURL(googleUrl);
      }
    });
  };

  /* -------------------------------------------------------------- */
  /* Placeholder navigation / messaging handlers for MVP dealers    */
  /* -------------------------------------------------------------- */
  const handleViewDealerDetails = (dealerId: string, dealerName: string) => { // Added dealerName to args
    // Open modal with booth-specific info instead of navigating away
    setSelectedDealer({ id: dealerId, name: dealerName });
    setShowDealerDetailModal(true);
  };

  const handleMessageDealer = (dealerId: string, dealerName: string) => {
    // Reset navigation so root is MainTabs → Messages (DirectMessagesScreen)
    navigation.dispatch(
      CommonActions.reset({
        index: 0,
        routes: [
          {
            name: 'MainTabs',
            params: {
              screen: 'Messages',
              params: {
                recipientId: dealerId,
                recipientName: dealerName,
                isNewConversation: true,
              },
            },
          },
        ],
      })
    );
  };
  
  if (loading) {
    return (
      <View style={styles.loadingContainer}>
        <ActivityIndicator size="large" color="#FF6A00" />
        <Text style={styles.loadingText}>Loading show details...</Text>
      </View>
    );
  }
  
  if (error || !show) {
    return (
      <View style={styles.errorContainer}>
        <Ionicons name="alert-circle-outline" size={60} color="#FF6A00" />
        <Text style={styles.errorText}>{error || 'Show not found'}</Text>
        <TouchableOpacity
          style={styles.retryButton}
          onPress={fetchShowDetails}
        >
          <Text style={styles.retryButtonText}>Retry</Text>
        </TouchableOpacity>
      </View>
    );
  }
  
  return (
    <ScrollView style={styles.container}>
      {/* Show Image */}
<<<<<<< HEAD
      {show.image ? (
        <Image source={{ uri: show.image }} style={styles.image} />
      ) : (
        // Use branded placeholder image for consistency with list view
        <Image source={placeholderShowImage} style={styles.image} resizeMode="cover" />
      )}
=======
      <View style={styles.imageContainer}>
        {imageLoading && (
          <ActivityIndicator
            size="large"
            color="#FF6A00"
            style={[StyleSheet.absoluteFill, styles.imageLoader]}
          />
        )}
        <Image
          source={(() => {
            // Get image URI from show data (try all possible property names)
            const imageUri = show.image_url || show.imageUrl || show.image || null;
            
            // If we have a valid image URI and no error, use it
            if (imageUri && !imageError) {
              return { uri: imageUri };
            }
            
            // Otherwise use a stock image based on show ID for consistency
            return getStockImage(show.id);
          })()}
          style={styles.image}
          resizeMode="cover"
          onLoadStart={() => setImageLoading(true)}
          onLoadEnd={() => setImageLoading(false)}
          onError={handleImageError}
          defaultSource={fallbackImage} // Fallback while loading
        />
      </View>
>>>>>>> 2b05cbb4
      
      {/* Header Actions */}
      <View style={styles.actionsContainer}>
        <TouchableOpacity
          style={styles.actionButton}
          onPress={toggleFavorite}
        >
          <Ionicons
            name={isFavorite ? 'heart' : 'heart-outline'}
            size={24}
            color={isFavorite ? '#FF6A00' : '#333333'}
          />
          <Text style={styles.actionText}>Save</Text>
        </TouchableOpacity>
        
        <TouchableOpacity
          style={styles.actionButton}
          onPress={openMapLocation}
        >
          <Ionicons name="location" size={24} color="#333333" />
          <Text style={styles.actionText}>Map</Text>
        </TouchableOpacity>
        
        <TouchableOpacity
          style={styles.actionButton}
          onPress={shareShow}
        >
          <Ionicons name="share-outline" size={24} color="#333333" />
          <Text style={styles.actionText}>Share</Text>
        </TouchableOpacity>
        
        {/* Broadcast Message button for organizers */}
        {(isCurrentUserOrganizer || isMvpDealer) && (
          <TouchableOpacity
            style={styles.actionButton}
            onPress={() => setShowBroadcastModal(true)}
          >
            <Ionicons name="megaphone-outline" size={24} color="#FF6A00" />
            <Text style={[styles.actionText, { color: '#FF6A00' }]}>Broadcast</Text>
          </TouchableOpacity>
        )}
      </View>
      
      {/* Show Details */}
      <View style={styles.detailsContainer}>
        <Text style={styles.title}>{show.title}</Text>
        
        <InfoRow icon="calendar" text={formatShowDate(show)} />
        
        {/* ------- Show Times Section ------- */}
        <View style={styles.timeContainer}>
          <SectionHeader>Show Hours</SectionHeader>
          {/* Use the getFormattedShowHours function to display times */}
          <Text style={styles.timeText}>
            {getFormattedShowHours(show)}
          </Text>

          {/* Per-day hours handling (optional array) */}
          {Array.isArray(show.show_days || show.showDays) &&
            (show.show_days || show.showDays).map((day: any, idx: number) => (
              <View key={idx} style={styles.dayTimeRow}>
                <Text style={styles.dayText}>{day.date || `Day ${idx + 1}`}:</Text>
                <Text style={styles.timeText}>
                  {day.start_time || day.startTime ? formatTime(day.start_time || day.startTime) : ''}
                  {(day.start_time || day.startTime) && (day.end_time || day.endTime) ? ' - ' : ''}
                  {day.end_time || day.endTime ? formatTime(day.end_time || day.endTime) : ''}
                </Text>
              </View>
            ))}
        </View>
        
        <InfoRow
          icon="location"
          text={show.address || show.location || 'Location not specified'}
        />
        
        {show.entry_fee && (
<<<<<<< HEAD
          <View style={styles.infoRow}>
            <Ionicons name="cash" size={20} color="#666666" style={styles.infoIcon} />
            {/* Wrap template literal in braces so it returns a single string */}
            <Text style={styles.infoText}>
              {`Entry Fee: ${
                typeof show.entry_fee === 'number'
                  ? `$${show.entry_fee.toFixed(2)}`
                  : show.entry_fee
              }`}
=======
          <InfoRow icon="cash">
            <Text style={styles.infoText}>
              Entry Fee:{' '}
              {typeof show.entry_fee === 'number'
                ? `$${show.entry_fee.toFixed(2)}`
                : show.entry_fee}
>>>>>>> 2b05cbb4
            </Text>
          </InfoRow>
        )}
        
        {/* Show Claim Button for Show Organizers */}
        {isShowOrganizer && !isCurrentUserOrganizer && !show.organizer_id && (
          <TouchableOpacity
            style={styles.claimShowButton}
            onPress={handleClaimShow}
            disabled={isClaimingShow}
          >
            {isClaimingShow ? (
              <ActivityIndicator size="small" color="#FFFFFF" />
            ) : (
              <>
                <Ionicons name="flag" size={20} color="#FFFFFF" style={styles.claimButtonIcon} />
                <Text style={styles.claimButtonText}>Claim This Show</Text>
              </>
            )}
          </TouchableOpacity>
        )}
        
        {/* Edit Show Button for the organizer of this show */}
        {isCurrentUserOrganizer && (
          <TouchableOpacity
            style={styles.editShowButton}
            onPress={navigateToEditShow}
          >
            <Ionicons name="create" size={20} color="#FFFFFF" style={styles.claimButtonIcon} />
            <Text style={styles.claimButtonText}>Edit Show Details</Text>
          </TouchableOpacity>
        )}
        
        {show.organizer_id && show.profiles && (
          <View style={styles.organizerContainer}>
            <SectionHeader>Organized by:</SectionHeader>
            <View style={styles.organizer}>
              {show.profiles.avatar_url ? (
                <Image source={{ uri: show.profiles.avatar_url }} style={styles.organizerAvatar} />
              ) : (
                <View style={styles.avatarPlaceholder}>
                  <Text style={styles.avatarText}>
                    {show.profiles.full_name?.[0] || show.profiles.username?.[0] || 'O'}
                  </Text>
                </View>
              )}
              <Text style={styles.organizerName}>
                {show.profiles.full_name || show.profiles.username || 'Unknown Organizer'}
              </Text>
            </View>
          </View>
        )}
        
        <View style={styles.descriptionContainer}>
          <SectionHeader>About this show</SectionHeader>
          <Text style={styles.description}>{show.description || 'No description available'}</Text>
        </View>

        {/* Show Claiming Section for Show Organizers */}
        {isShowOrganizer && (
          <View style={styles.claimContainer}>
            {isShowClaimed && show.claimed_by === user?.id ? (
              <View>
                <View style={styles.claimedBadge}>
                  <Text style={styles.claimedText}>You manage this show</Text>
                </View>
                <View style={styles.managementSection}>
                  <Text style={styles.sectionTitle}>Show Management</Text>
                  
                  <TouchableOpacity 
                    style={styles.managementButton}
                    onPress={() => navigation.navigate('EditShow', { showId })}
                  >
                    <Text style={styles.buttonText}>Edit Show Details</Text>
                  </TouchableOpacity>
                  
                  <TouchableOpacity 
                    style={styles.managementButton}
                    onPress={() => navigation.navigate('ManageDealers', { showId })}
                  >
                    <Text style={styles.buttonText}>Manage Dealers</Text>
                  </TouchableOpacity>
                  
                  <TouchableOpacity 
                    style={styles.managementButton}
                    onPress={() => navigation.navigate('ShowAnalytics', { showId })}
                  >
                    <Text style={styles.buttonText}>View Analytics</Text>
                  </TouchableOpacity>
                </View>
              </View>
            ) : !isShowClaimed ? (
              <TouchableOpacity 
                style={styles.claimButton}
                onPress={handleClaimShow}
                disabled={isClaimingShow}
              >
                {isClaimingShow ? (
                  <ActivityIndicator size="small" color="#FFFFFF" />
                ) : (
                  <Text style={styles.claimButtonText}>Claim This Show</Text>
                )}
              </TouchableOpacity>
            ) : (
              <Text style={styles.alreadyClaimedText}>
                This show has already been claimed by another organizer.
              </Text>
            )}
          </View>
        )}

        {/* ---------------- Participating Dealers Section ---------------- */}        
        <View style={styles.mvpDealersContainer}> {/* Renamed for clarity, but keeping styling */}
          <SectionHeader>Participating Dealers</SectionHeader>
          {loadingDealers ? (
            <View style={styles.loadingDealersContainer}>
              <ActivityIndicator size="small" color="#FF6A00" />
              <Text style={styles.loadingDealersText}>Loading dealers...</Text>
            </View>
          ) : participatingDealers.length > 0 ? ( // Use new state name
            <View style={styles.dealersList}>
              {participatingDealers.map(dealer => ( // Use new state name
                <View key={dealer.id} style={styles.dealerItem}>
                  {/* Conditionally render as clickable based on role */}
                  {dealer.role === UserRole.MVP_DEALER ? (
                    <TouchableOpacity
                      style={styles.dealerNameButton}
                      onPress={() => handleViewDealerDetails(dealer.id, dealer.name)}
                    >
                      <Text style={styles.dealerName}>{dealer.name} (MVP)</Text> {/* Added (MVP) for clarity */}
                    </TouchableOpacity>
                  ) : (
                    // Regular dealers are not clickable, just display name
                    <Text style={[styles.dealerName, styles.nonClickableDealerName]}>{dealer.name}</Text>
                  )}

                  {/* Message Dealer button only for MVP Dealers */}
                  {dealer.role === UserRole.MVP_DEALER && (
                    <TouchableOpacity
                      style={styles.messageDealerButton}
                      onPress={() => handleMessageDealer(dealer.id, dealer.name)}
                    >
                      <Text style={styles.messageDealerButtonText}>Message Dealer</Text>
                    </TouchableOpacity>
                  )}
                </View>
              ))}
            </View>
          ) : (
            <Text style={styles.noDataText}>No participating dealers listed for this show yet.</Text> 
          )}
        </View>

        {/* Show Features/Tags could be added here */}
      </View>
      
      {/* Broadcast Message Modal */}
      <GroupMessageComposer
        visible={showBroadcastModal}
        onClose={() => setShowBroadcastModal(false)}
        showId={showId}
        showTitle={show.title}
        onMessageSent={() => {
          Alert.alert('Success', 'Broadcast message sent successfully');
        }}
      />

      {/* Dealer Detail Modal */}
      {selectedDealer && (
        <DealerDetailModal
          isVisible={showDealerDetailModal}
          onClose={() => setShowDealerDetailModal(false)}
          dealerId={selectedDealer.id}
          showId={showId}
          dealerName={selectedDealer.name}
        />
      )}
    </ScrollView>
  );
};

const styles = StyleSheet.create({
  container: {
    flex: 1,
    backgroundColor: '#F5F5F5',
  },
  loadingContainer: {
    flex: 1,
    justifyContent: 'center',
    alignItems: 'center',
    padding: 20,
  },
  loadingText: {
    marginTop: 10,
    fontSize: 16,
    color: '#666666',
  },
  errorContainer: {
    flex: 1,
    justifyContent: 'center',
    alignItems: 'center',
    padding: 20,
  },
  errorText: {
    marginTop: 16,
    fontSize: 18,
    color: '#FF6A00',
    textAlign: 'center',
  },
  retryButton: {
    marginTop: 16,
    paddingVertical: 10,
    paddingHorizontal: 20,
    backgroundColor: '#FF6A00',
    borderRadius: 8,
  },
  retryButtonText: {
    color: 'white',
    fontWeight: 'bold',
  },
  imageContainer: {
    width: '100%',
    height: 200,
    backgroundColor: '#F0F0F0',
    position: 'relative',
  },
  image: {
    width: '100%',
    height: '100%',
    resizeMode: 'cover',
  },
  imageLoader: {
    backgroundColor: 'rgba(255, 255, 255, 0.7)',
    zIndex: 1,
  },
  actionsContainer: {
    flexDirection: 'row',
    justifyContent: 'space-around',
    paddingVertical: 12,
    backgroundColor: 'white',
    borderBottomWidth: 1,
    borderBottomColor: '#EEEEEE',
  },
  actionButton: {
    alignItems: 'center',
  },
  actionText: {
    marginTop: 4,
    fontSize: 12,
  },
  detailsContainer: {
    padding: 16,
    backgroundColor: 'white',
    marginTop: 10,
  },
  title: {
    fontSize: 22,
    fontWeight: 'bold',
    marginBottom: 16,
  },
  infoRow: {
    flexDirection: 'row',
    alignItems: 'center',
    marginBottom: 12,
  },
  infoIcon: {
    marginRight: 10,
  },
  infoText: {
    fontSize: 16,
    flex: 1,
  },
  claimShowButton: {
    flexDirection: 'row',
    alignItems: 'center',
    justifyContent: 'center',
    backgroundColor: '#FF6A00',
    paddingVertical: 12,
    paddingHorizontal: 16,
    borderRadius: 8,
    marginTop: 16,
    marginBottom: 8,
  },
  editShowButton: {
    flexDirection: 'row',
    alignItems: 'center',
    justifyContent: 'center',
    backgroundColor: '#0057B8',
    paddingVertical: 12,
    paddingHorizontal: 16,
    borderRadius: 8,
    marginTop: 16,
    marginBottom: 8,
  },
  claimButtonIcon: {
    marginRight: 8,
  },
  claimButtonText: {
    color: 'white',
    fontWeight: 'bold',
    fontSize: 16,
  },
  organizerContainer: {
    marginTop: 16,
    padding: 12,
    backgroundColor: '#F9F9F9',
    borderRadius: 8,
  },
  sectionTitle: {
    fontSize: 18,
    fontWeight: 'bold',
    marginBottom: 8,
  },
  organizer: {
    flexDirection: 'row',
    alignItems: 'center',
  },
  organizerAvatar: {
    width: 40,
    height: 40,
    borderRadius: 20,
    marginRight: 10,
  },
  avatarPlaceholder: {
    width: 40,
    height: 40,
    borderRadius: 20,
    backgroundColor: '#0057B8',
    justifyContent: 'center',
    alignItems: 'center',
    marginRight: 10,
  },
  avatarText: {
    color: 'white',
    fontWeight: 'bold',
    fontSize: 16,
  },
  organizerName: {
    fontSize: 16,
    fontWeight: '500',
  },
  descriptionContainer: {
    marginTop: 16,
  },
  description: {
    fontSize: 16,
    lineHeight: 24,
  },

  /* ----------  Show Time section styles ---------- */
  timeContainer: {
    marginVertical: 10,
    padding: 15,
    backgroundColor: '#f8f8f8',
    borderRadius: 8,
  },
  timeText: {
    fontSize: 16,
    color: '#333',
  },
  noTimeText: {
    fontSize: 16,
    color: '#888',
    fontStyle: 'italic',
  },
  dayTimeRow: {
    flexDirection: 'row',
    justifyContent: 'space-between',
    marginVertical: 4,
  },
  dayText: {
    fontSize: 16,
    fontWeight: '500',
  },

  /* ----------  Participating Dealers styles ---------- */
  mvpDealersContainer: { // Keeping old name for now, but semantically it's now all participating dealers
    marginTop: 24,
    padding: 12,
    backgroundColor: '#F9F9F9',
    borderRadius: 8,
  },
  dealersList: {
    marginTop: 8,
  },
  dealerItem: {
    flexDirection: 'row',
    alignItems: 'center',
    justifyContent: 'space-between',
    paddingVertical: 12,
    paddingHorizontal: 8,
    borderBottomWidth: 1,
    borderBottomColor: '#EEEEEE',
  },
  dealerNameButton: { // This is for clickable names (MVP dealers)
    flex: 1,
  },
  dealerName: {
    fontSize: 16,
    fontWeight: '500',
    color: '#0057B8',
  },
  nonClickableDealerName: { // Style for non-clickable names (regular dealers)
    color: '#333333', // Make it less prominent than a link
    // You might want to remove flex: 1 if it interferes with alignment for non-clickable
    // or adjust styling as needed.
  },
  messageDealerButton: {
    backgroundColor: '#4CAF50',
    paddingVertical: 8,
    paddingHorizontal: 12,
    borderRadius: 20,
    shadowColor: '#000',
    shadowOffset: { width: 0, height: 1 },
    shadowOpacity: 0.2,
    shadowRadius: 1.5,
    elevation: 2,
  },
  messageDealerButtonText: {
    color: '#FFFFFF',
    fontWeight: '600',
    fontSize: 14,
  },
  noDataText: {
    fontSize: 16,
    color: '#666666',
    fontStyle: 'italic',
    textAlign: 'center',
    marginTop: 8,
    marginBottom: 8,
  },
  loadingDealersContainer: {
    alignItems: 'center',
    justifyContent: 'center',
    paddingVertical: 20,
  },
  loadingDealersText: {
    marginTop: 8,
    fontSize: 14,
    color: '#666666',
  },

  /* ----------  Show Claiming styles ---------- */
  claimContainer: {
    marginTop: 20,
    padding: 15,
    backgroundColor: '#f5f9ff',
    borderRadius: 8,
    borderWidth: 1,
    borderColor: '#e0e9f7',
  },
  claimButton: {
    backgroundColor: '#4a90e2',
    paddingVertical: 12,
    paddingHorizontal: 24,
    borderRadius: 8,
    alignItems: 'center',
  },
  claimButtonText: {
    color: 'white',
    fontWeight: 'bold',
    fontSize: 16,
  },
  claimedBadge: {
    backgroundColor: '#4CAF50',
    paddingVertical: 8,
    paddingHorizontal: 16,
    borderRadius: 20,
    alignSelf: 'flex-start',
    marginBottom: 16,
  },
  claimedText: {
    color: 'white',
    fontWeight: '600',
  },
  alreadyClaimedText: {
    fontSize: 14,
    color: '#666',
    fontStyle: 'italic',
    textAlign: 'center',
  },
  managementSection: {
    marginTop: 16,
  },
  managementButton: {
    backgroundColor: '#2c3e50',
    padding: 12,
    borderRadius: 6,
    marginVertical: 8,
    alignItems: 'center',
  },
  buttonText: {
    color: 'white',
    fontWeight: '600',
  },
});

export default ShowDetailScreen;<|MERGE_RESOLUTION|>--- conflicted
+++ resolved
@@ -16,43 +16,11 @@
 import { useAuth } from '../../contexts/AuthContext';
 import { CommonActions } from '@react-navigation/native';
 import * as userRoleService from '../../services/userRoleService';
-<<<<<<< HEAD
-import * as organizerService from '../../services/organizerService';
-=======
-import * as showService from '../../services/showService';
->>>>>>> 2b05cbb4
 import { UserRole } from '../../types';
 
 import GroupMessageComposer from '../../components/GroupMessageComposer';
 import DealerDetailModal from '../../components/DealerDetailModal';
 
-<<<<<<< HEAD
-/* ------------------------------------------------------------------ */
-/* Local assets                                                        */
-/* ------------------------------------------------------------------ */
-// Default placeholder shown when a show has no custom image
-=======
-// Stock images for show items (same as HomeScreen)
-const stockImages = [
-  require('../../../assets/stock/home_show_01.jpg'),
-  require('../../../assets/stock/home_show_02.jpg'),
-  require('../../../assets/stock/home_show_03.jpg'),
-  require('../../../assets/stock/home_show_04.jpg'),
-  require('../../../assets/stock/home_show_05.jpg'),
-  require('../../../assets/stock/home_show_06.jpg'),
-  require('../../../assets/stock/home_show_07.jpg'),
-  require('../../../assets/stock/home_show_08.jpg'),
-  require('../../../assets/stock/home_show_09.jpg'),
-  require('../../../assets/stock/home_show_10.jpg'),
-];
-
-// Always-safe fallback
-const fallbackImage = require('../../../assets/stock/home_show_01.jpg');
-
-// Dedicated placeholder image for shows without an explicit image.
-// NOTE: this was previously pointing at `assets/stock/placeholder-show.png`
-// which does not exist.  The image now lives in `assets/images/`.
->>>>>>> 2b05cbb4
 const placeholderShowImage = require('../../../assets/images/placeholder-show.png');
 
 interface ShowDetailProps {
@@ -151,17 +119,6 @@
   // State for all participating dealers (formerly mvpDealers)
   const [participatingDealers, setParticipatingDealers] = useState<any[]>([]);
   const [loadingDealers, setLoadingDealers] = useState(false);
-
-<<<<<<< HEAD
-  // State for show claiming
-  const [canClaimShow, setCanClaimShow] = useState(false);
-  const [isClaimingShow, setIsClaimingShow] = useState(false);
-  const [isCurrentUserOrganizer, setIsCurrentUserOrganizer] = useState(false);
-=======
-  // State for show claiming functionality
-  const [isShowClaimed, setIsShowClaimed] = useState(false);
-  const [isClaimingShow, setIsClaimingShow] = useState(false);
->>>>>>> 2b05cbb4
 
   /* ---------- Dealer-detail modal state ---------- */
   const [showDealerDetailModal, setShowDealerDetailModal] = useState(false);
@@ -547,89 +504,6 @@
     Alert.alert('Error', 'An unexpected error occurred while updating favorites.');
   }
 };
-<<<<<<< HEAD
-  /**
-   * Handles claiming a show as an organizer
-   */
-  const handleClaimShow = async () => {
-    if (!user || !isShowOrganizer) {
-      Alert.alert('Permission Denied', 'You must be a Show Organizer to claim this show.');
-      return;
-    }
-
-    try {
-      setIsClaimingShow(true);
-      
-      const { success, error } = await organizerService.claimShow(showId, user.id);
-      
-      if (success) {
-        Alert.alert(
-          'Success!', 
-          'You have successfully claimed this show. You can now manage it and respond to reviews.',
-          [{ text: 'OK', onPress: () => fetchShowDetails() }]
-        );
-      } else {
-        Alert.alert('Error', error || 'Failed to claim show. Please try again later.');
-      }
-    } catch (error: any) {
-      console.error('Error claiming show:', error);
-      Alert.alert('Error', 'An unexpected error occurred while claiming the show.');
-    } finally {
-      setIsClaimingShow(false);
-    }
-  };
-
-  /**
-   * Navigates to the edit show screen
-   */
-  const navigateToEditShow = () => {
-    navigation.navigate('EditShow', { showId });
-  };
-=======
-
-const handleClaimShow = async () => {
-  try {
-    if (!user) {
-      Alert.alert('Authentication Required', 'You must be logged in as a Show Organizer to claim this show.');
-      return;
-    }
-
-    setIsClaimingShow(true);
-    
-    // Call API to claim the show
-    const result = await showService.claimShow(showId, user.id);
-    
-    if (result.success) {
-      // Update local state to reflect claimed status
-      setShow(prev => ({
-        ...prev,
-        claimed: true,
-        claimed_by: user.id
-      }));
-      
-      setIsShowClaimed(true);
-      
-      // Show success message
-      Alert.alert(
-        'Show Claimed',
-        'You are now the organizer of this show. You can edit show details and manage dealers.',
-        [{ text: 'OK' }]
-      );
-    } else {
-      throw new Error(result.message || 'Failed to claim show');
-    }
-  } catch (error) {
-    console.error('Error claiming show:', error);
-    Alert.alert(
-      'Error',
-      'There was a problem claiming this show. Please try again.',
-      [{ text: 'OK' }]
-    );
-  } finally {
-    setIsClaimingShow(false);
-  }
-};
->>>>>>> 2b05cbb4
 
   const shareShow = async () => {
     try {
@@ -835,44 +709,6 @@
   return (
     <ScrollView style={styles.container}>
       {/* Show Image */}
-<<<<<<< HEAD
-      {show.image ? (
-        <Image source={{ uri: show.image }} style={styles.image} />
-      ) : (
-        // Use branded placeholder image for consistency with list view
-        <Image source={placeholderShowImage} style={styles.image} resizeMode="cover" />
-      )}
-=======
-      <View style={styles.imageContainer}>
-        {imageLoading && (
-          <ActivityIndicator
-            size="large"
-            color="#FF6A00"
-            style={[StyleSheet.absoluteFill, styles.imageLoader]}
-          />
-        )}
-        <Image
-          source={(() => {
-            // Get image URI from show data (try all possible property names)
-            const imageUri = show.image_url || show.imageUrl || show.image || null;
-            
-            // If we have a valid image URI and no error, use it
-            if (imageUri && !imageError) {
-              return { uri: imageUri };
-            }
-            
-            // Otherwise use a stock image based on show ID for consistency
-            return getStockImage(show.id);
-          })()}
-          style={styles.image}
-          resizeMode="cover"
-          onLoadStart={() => setImageLoading(true)}
-          onLoadEnd={() => setImageLoading(false)}
-          onError={handleImageError}
-          defaultSource={fallbackImage} // Fallback while loading
-        />
-      </View>
->>>>>>> 2b05cbb4
       
       {/* Header Actions */}
       <View style={styles.actionsContainer}>
@@ -950,24 +786,6 @@
         />
         
         {show.entry_fee && (
-<<<<<<< HEAD
-          <View style={styles.infoRow}>
-            <Ionicons name="cash" size={20} color="#666666" style={styles.infoIcon} />
-            {/* Wrap template literal in braces so it returns a single string */}
-            <Text style={styles.infoText}>
-              {`Entry Fee: ${
-                typeof show.entry_fee === 'number'
-                  ? `$${show.entry_fee.toFixed(2)}`
-                  : show.entry_fee
-              }`}
-=======
-          <InfoRow icon="cash">
-            <Text style={styles.infoText}>
-              Entry Fee:{' '}
-              {typeof show.entry_fee === 'number'
-                ? `$${show.entry_fee.toFixed(2)}`
-                : show.entry_fee}
->>>>>>> 2b05cbb4
             </Text>
           </InfoRow>
         )}
