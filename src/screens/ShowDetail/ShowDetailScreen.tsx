--- conflicted
+++ resolved
@@ -286,7 +286,6 @@
             return timeString ?? '';
         }
     };
-<<<<<<< HEAD
 
     const getFormattedShowHours = (show: any): string => {
         if (!show) return 'Time not specified';
@@ -297,18 +296,6 @@
         if (start) return formatTime(start);
         if (end) return formatTime(end);
 
-=======
-
-    const getFormattedShowHours = (show: any): string => {
-        if (!show) return 'Time not specified';
-        const start = show.start_time ?? show.startTime ?? show.time ?? null;
-        const end = show.end_time ?? show.endTime ?? null;
-
-        if (start && end && start !== end) return `${formatTime(start)} - ${formatTime(end)}`;
-        if (start) return formatTime(start);
-        if (end) return formatTime(end);
-
->>>>>>> 77f32b2c
         if (show.description) {
             return extractTimeFromDescription(show.description) || 'Time not specified';
         }
@@ -427,16 +414,10 @@
         <InfoRow icon="location" text={show.address || show.location || 'Location not specified'} />
 
         {show.entry_fee && (
-<<<<<<< HEAD
           <InfoRow
             icon="cash"
             text={`Entry Fee: $${Number(show.entry_fee).toFixed(2)}`}
           />
-=======
-          <InfoRow icon="cash-outline">
-            <Text style={styles.infoText}>Entry Fee: {show.entry_fee}</Text>
-          </InfoRow>
->>>>>>> 77f32b2c
         )}
 
         {isShowOrganizer && !isCurrentUserOrganizer && (
@@ -772,11 +753,7 @@
     marginTop: 8,
     fontSize: 14,
     color: '#666666',
-<<<<<<< HEAD
-  }
-=======
-  },
->>>>>>> 77f32b2c
+  },
 });
 
 export default ShowDetailScreen;