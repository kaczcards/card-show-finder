{
  "name": "card-show-finder",
  "version": "1.0.0",
  "main": "index.ts",
  "scripts": {
    "start": "expo start",
    "android": "expo run:android",
    "ios": "expo run:ios",
    "web": "expo start --web",
    "postinstall": "patch-package",
    "geocode": "node geocode-shows.js",
    "verify-backups": "node scripts/verify_backup_status.js",
    "test:e2e": "detox test --configuration ios.sim.debug",
    "test:e2e:build": "detox build --configuration ios.sim.debug",
    "test:e2e:clean": "detox clean-framework-cache && detox build --configuration ios.sim.debug",
    "test:e2e:android": "detox test --configuration android.emu.debug",
    "test:e2e:android:build": "detox build --configuration android.emu.debug",
    "test:e2e:batch": "node e2e/scripts/run-batch.js",
    "test:e2e:all": "node e2e/scripts/run-all-batches.js",
    "test:e2e:auth": "npm run test:e2e:batch -- --batch auth-basic",
    "test:e2e:auth-advanced": "npm run test:e2e:batch -- --batch auth-advanced",
    "test:e2e:tag": "npm run test:e2e:batch -- --tag"
  },
  "dependencies": {
    "@mapbox/geo-viewport": "^0.5.0",
    "@react-native-async-storage/async-storage": "^2.1.2",
    "@react-native-community/datetimepicker": "^8.2.0",
    "@react-native-community/netinfo": "^11.4.1",
    "@react-native-picker/picker": "^2.11.1",
    "@react-navigation/bottom-tabs": "^7.3.15",
    "@react-navigation/material-top-tabs": "^7.3.2",
    "@react-navigation/native": "^7.1.11",
    "@react-navigation/native-stack": "^7.3.21",
    "@react-navigation/stack": "^7.4.2",
    "@stripe/stripe-react-native": "^0.48.0",
    "@supabase/supabase-js": "^2.38.0",
    "@tanstack/react-query": "^5.82.0",
    "@types/lodash": "^4.17.20",
    "chalk": "^4.1.2",
    "dotenv": "^16.6.1",
    "expo": "~53.0.19",
    "expo-device": "^7.1.4",
    "expo-haptics": "^14.1.4",
    "expo-image-picker": "^16.1.4",
    "expo-linear-gradient": "^14.1.5",
    "expo-location": "~18.1.6",
    "expo-maps": "^0.11.0",
    "expo-notifications": "^0.31.4",
    "expo-status-bar": "~2.2.3",
    "lodash": "^4.17.21",
    "pg": "^8.16.3",
    "prop-types": "^15.8.1",
    "react": "^18.3.1",
    "react-native": "^0.76.3",
    "react-native-date-picker": "^5.0.13",
    "react-native-elements": "^3.4.3",
    "react-native-gesture-handler": "~2.24.0",
    "react-native-maps": "^1.20.1",
    "react-native-maps-super-cluster": "^1.6.0",
    "react-native-pager-view": "6.7.1",
    "react-native-safe-area-context": "^5.4.0",
    "react-native-screens": "^4.11.1",
    "react-native-tab-view": "^4.1.2",
    "react-native-toast-message": "^2.3.3",
    "react-native-vector-icons": "^10.2.0",
<<<<<<< HEAD
=======
    "sentry-expo": "~7.0.0",
>>>>>>> d1ec1149
    "stripe": "^18.2.1",
    "supercluster": "^8.0.1"
  },
  "devDependencies": {
    "@babel/core": "^7.25.2",
    "@config-plugins/detox": "^11.0.0",
    "@eslint/js": "^9.30.1",
    "@jest/globals": "^30.0.4",
    "@types/react": "~19.0.14",
    "@typescript-eslint/eslint-plugin": "^8.36.0",
    "@typescript-eslint/parser": "^8.36.0",
    "detox": "^20.40.2",
    "detox-expo-helpers": "^0.6.0",
    "eslint": "^9.30.1",
    "eslint-config-airbnb": "^19.0.4",
    "eslint-plugin-import": "^2.32.0",
    "eslint-plugin-jsx-a11y": "^6.10.2",
    "eslint-plugin-react": "^7.37.5",
    "eslint-plugin-react-native": "^5.0.0",
    "jest": "^30.0.4",
    "jest-circus": "^30.0.4",
    "patch-package": "^8.0.0",
    "postinstall-postinstall": "^2.1.0",
    "supabase": "^2.26.9",
    "ts-node": "^10.9.1",
    "typescript": "~5.8.3",
    "typescript-eslint": "^8.36.0"
  },
  "private": true,
  "description": "Cross-platform (iOS & Android) mobile app for discovering **trading-card shows** happening near you.   Built with **React Native (Expo)** + **Supabase** so one code-base runs everywhere.",
  "repository": {
    "type": "git",
    "url": "git+https://github.com/kaczcards/card-show-finder.git"
  },
  "keywords": [],
  "author": "",
  "license": "ISC",
  "type": "commonjs",
  "bugs": {
    "url": "https://github.com/kaczcards/card-show-finder/issues"
  },
  "homepage": "https://github.com/kaczcards/card-show-finder#readme"
}<|MERGE_RESOLUTION|>--- conflicted
+++ resolved
@@ -63,10 +63,7 @@
     "react-native-tab-view": "^4.1.2",
     "react-native-toast-message": "^2.3.3",
     "react-native-vector-icons": "^10.2.0",
-<<<<<<< HEAD
-=======
     "sentry-expo": "~7.0.0",
->>>>>>> d1ec1149
     "stripe": "^18.2.1",
     "supercluster": "^8.0.1"
   },
